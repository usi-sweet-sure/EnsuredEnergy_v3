/**
	Sustainable Energy Development game modeling the Swiss energy Grid.
	Copyright (C) 2023 Università della Svizzera Italiana

	This program is free software: you can redistribute it and/or modify
	it under the terms of the GNU General Public License as published by
	the Free Software Foundation, either version 3 of the License, or
	(at your option) any later version.

	This program is distributed in the hope that it will be useful,
	but WITHOUT ANY WARRANTY; without even the implied warranty of
	MERCHANTABILITY or FITNESS FOR A PARTICULAR PURPOSE.  See the
	GNU General Public License for more details.

	You should have received a copy of the GNU General Public License
	along with this program.  If not, see <https://www.gnu.org/licenses/>.
*/
using Godot;
using System;
using System.Diagnostics;

// Represents a Power Plant object in the game
public partial class PowerPlant : Node2D {


	[ExportGroup("Meta Parameters")]
	[Export] 
	// The name of the power plant that will be displayed in the game
	// This should align with the plant's type
	public string PlantName = "Power Plant";

	[Export] 
	// The type of the power plant, this is for internal use, other fields have to be 
	// updated to match the type of the building
	private Building.Type _PlantType = Building.Type.GAS;
	public Building PlantType;

	[Export]
	// Life cycle of a nuclear power plant
	public int NUCLEAR_LIFE_SPAN = 5; 
	public int DEFAULT_LIFE_SPAN = 10;

	[Export]
	// Defines whether or not the building is a preview
	// This is true when the building is being shown in the build menu
	// and is used to know when to hide certain fields
	public bool IsPreview = false; 

	// The number of turns it takes to build this plant
	public int BuildTime = 0;

	// The initial cost of creating the power plant
	// This is what will be displayed in the build menu
	public int BuildCost = 0;

	// The number of turns the plant stays usable for
	public int LifeCycle = 10;

	// The cost that the power plant will require each turn to function
	public int InitialProductionCost = 0;

	// This is the amount of energy that the plant can produce per turn
	public int InitialEnergyCapacity = 100;

	// This is the amount of energy that the plant is able to produce given environmental factors
	public float InitialEnergyAvailability = 1.0f; // This is a percentage

	// Amount of pollution caused by the power plant (can be negative in the tree case)
	public int InitialPollution = 10;

	// Percentage of the total land used up by this power plant
	public float LandUse = 0.1f;

	// Percentage by which this plant reduces the biodiversity in the country
	// If negative, this will increase the total biodiversity
	public float BiodiversityImpact = 0.1f;

	// Internal metrics
	private int ProductionCost = 0;
	private int EnergyCapacity = 100;
	private float EnergyAvailability = 1.0f;
	private int Pollution = 10;

	// Life flag: Whether or not the plant is on
	private bool IsAlive = true;
	
	// Power off modulate color
	private Color GRAY = new Color(0.7f, 0.7f, 0.7f);
	private Color DEFAULT_COLOR = new Color(1.0f, 1.0f, 1.0f, 1.0f);

	// Children Nodes
	private Sprite2D Sprite;
	private ColorRect NameR;
	private Label NameL;
	private Label PollL;
	private Label EnergyS;
	private Label EnergyW;
	private Label MoneyL;
	public CheckButton Switch;
	private Label Price;
	private Label BTime;
	private Control Info;

	// Configuration controller
	private ConfigController CC;

	// The Area used to detect hovering
	private Area2D HoverArea;

	// Context
	private Context C;

	// ==================== GODOT Method Overrides ====================
	
	// Called when the node enters the scene tree for the first time.
	public override void _Ready() {
		// Fetch all children nodes
		Sprite = GetNode<Sprite2D>("Sprite");
		NameL = GetNode<Label>("NameRect/Name");
		NameR = GetNode<ColorRect>("NameRect");
		PollL = GetNode<Label>("BuildInfo/ColorRect/ContainerN/Poll");
		EnergyS = GetNode<Label>("ResRect/EnergyS");
		EnergyW = GetNode<Label>("ResRect/EnergyW");
		MoneyL = GetNode<Label>("BuildInfo/ColorRect/ContainerN/Prod");
		Switch = GetNode<CheckButton>("Switch");
		CC = GetNode<ConfigController>("ConfigController");
		Price = GetNode<Label>("Price");
		HoverArea = GetNode<Area2D>("HoverArea");
		Info = GetNode<Control>("BuildInfo");
		BTime = GetNode<Label>("BuildInfo/ColorRect/ContainerN/Time");
		C = GetNode<Context>("/root/Context");
		
		// Initialize plant type
		PlantType = _PlantType;

		// Hide unnecessary fields if we are in preview mode
		if(IsPreview) {
			Switch.Hide();
			Price.Show();
		} else {
			//PollL.Show();
			//Switch.Show();
			Price.Hide();
		}

		// Set the labels correctly
		NameL.Text = PlantName;
		EnergyS.Text = EnergyCapacity.ToString();
		EnergyW.Text = EnergyCapacity.ToString();
		MoneyL.Text = ProductionCost.ToString();
		Price.Text = BuildCost.ToString();
		PollL.Text = Pollution.ToString();
		BTime.Text = BuildTime.ToString() + " turn(s)";

		// Set plant life cycle
		LifeCycle = (PlantType == Building.Type.NUCLEAR) ? NUCLEAR_LIFE_SPAN : DEFAULT_LIFE_SPAN;

		// Activate the plant
		ActivatePowerPlant();

		// Propagate to UI
		_UpdatePlantData();

		// Initially show the name rectangle
		NameR.Show();

		// Connect the various signals
		Switch.Toggled += _OnSwitchToggled;
		HoverArea.MouseEntered += OnArea2DMouseEntered;
		HoverArea.MouseExited += OnArea2DMouseExited;
	}

	// ==================== Power Plant Update API ====================

	// Getter for the powerplant's current capacity
	public int _GetCapacity() => EnergyCapacity;

	// Getter for the Pollution amount
	public int _GetPollution() => Pollution;

	// Getter for the plant's production cost
	public int _GetProductionCost() => ProductionCost;

	// Getter for the current availability EA in [0.0, 1.0]
	public float _GetAvailability() => 
		Math.Max(Math.Min(EnergyAvailability, 1.0f), 0.0f);

	// Getter for the powerplant's liveness status
	public bool _GetLiveness() => IsAlive;

	// Sets the values of the plant from a given config
	public void _SetPlantFromConfig(Building bt) {
		// Sanity check: only reset the plant if it's alive
		if(IsAlive) {
			// Read out the given plant's config
			PowerPlantConfigData PPCD = (PowerPlantConfigData)CC._ReadConfig(Config.Type.POWER_PLANT, bt.ToString());

			// Copy over the data to our plant
			CopyFrom(PPCD);

			// Propagate change to the UI
			_UpdatePlantData();
		}
	}

	// The availability of a plant is set from the data retrieved by the model
	// This method does that set.
	public void _SetAvailabilityFromContext() {
		// Get the model from the context
		Model M  = C._GetModel(ModelSeason.WINTER);
		
		// Extract the availability
		float av = M._Availability._GetField(PlantType);

		// Based on the number of built plants of this type, divide the availability
		EnergyAvailability = av / C._GetPPStat(PlantType);
	}

	// Reacts to a new turn taking place
	public void _NextTurn() {
		if(LifeCycle-- <= 0) {
			// Deactivate the plant
			KillPowerPlant();

			// Disable the switch
			Switch.ButtonPressed = false;
			Switch.Disabled = true;
			
			// Workaround to allow for an immediate update
			IsAlive = true;
			_OnSwitchToggled(false);
		} 
		if(LifeCycle < 0) {
			IsAlive = false;
		}
	}

	// Update API for the private fields of the plant
	public void _UdpatePowerPlantFields(
		bool updateInit=false, // Whether or not to update the initial values as well
		int pol=-1, // pollution amount
		int PC=-1, // Production cost
		int EC=-1 // Energy capacity
	) {
		// Only update internal fields that where given a proper value
		Pollution = pol == -1 ? Pollution : pol;
		ProductionCost = PC == -1 ? ProductionCost : PC;
		EnergyCapacity = EC == -1 ? EnergyCapacity : EC;

		// Check for initial value updates
		if(updateInit) {
			InitialPollution = pol == -1 ? InitialPollution : pol;
			InitialProductionCost = PC == -1 ? InitialProductionCost : PC;
			InitialEnergyCapacity = EC == -1 ? InitialEnergyCapacity : EC;
		}
	}

	// Forces the update of the isPreview state of the plant
	public void _UpdateIsPreview(bool n) {
		IsPreview = n;
		// If the plant is in preview mode, then it's being shown in the build menu
		// and thus should not have any visible interactive elements.
		if(IsPreview) {
			Switch.Hide();
			NameR.Show();
			Price.Show();
		} 
		// When not in preview mode, the interactive elements should be visible
		else {
<<<<<<< HEAD
			//PollL.Show();
			//Switch.Show();
=======
			
			Switch.Show();
>>>>>>> 846133b5
			Price.Hide();
			NameR.Hide();
		}
	}

	// Updates the UI label for the plant to the given name
	public void _UpdatePlantName(string name) {
		NameL.Text = name;
	}

	// Updates the UI to match the internal state of the plant
	public void _UpdatePlantData() {
		// Update the preview state of the plant (in case this happens during a build menu selection)
		if(IsPreview) {
			Switch.Hide();
			NameR.Show();
		} else {
			//PollL.Show();
			//Switch.Show();
			NameR.Hide();
		}

		// Set the labels correctly
		NameL.Text = PlantName;
		EnergyS.Text = EnergyCapacity.ToString();
		EnergyW.Text = EnergyCapacity.ToString();
		MoneyL.Text = ProductionCost.ToString();
		Price.Text = BuildCost.ToString();
		PollL.Text = Pollution.ToString();
		BTime.Text = BuildTime.ToString() + " turn(s)";
	}

	// ==================== Helper Methods ====================    

	// Sets the internal fields of a powerplant from a given config data
	private void CopyFrom(PowerPlantConfigData PPCD) {
		// Copy in the public fields
		BuildCost = PPCD.BuildCost;
		BuildTime = PPCD.BuildTime;
		LifeCycle = PPCD.LifeCycle;
		LandUse = PPCD.LandUse;
		BiodiversityImpact = PPCD.Biodiversity;

		// Copy in the private fields
		_UdpatePowerPlantFields(
			true, 
			PPCD.Pollution,
			PPCD.ProductionCost,
			PPCD.Capacity
		);
	}

	// Deactivates the current power plant
	private void KillPowerPlant() {
		IsAlive = false;
		EnergyCapacity = 0;
		EnergyAvailability = 0;
		ProductionCost = 0;

		// Plant no longer pollutes when it's powered off
		Pollution = 0;
		
		// Changes the plant's color
		Modulate = GRAY;
		
		// Propagate the new values to the UI
		_UpdatePlantData();
	}

	// Activates the power plant
	private void ActivatePowerPlant() {
		IsAlive = true;

		// Reset the internal metrics to their initial values
		EnergyCapacity = InitialEnergyCapacity;
		EnergyAvailability = InitialEnergyAvailability;
		ProductionCost = InitialProductionCost;
		Pollution = InitialPollution;

		_SetPlantFromConfig(PlantType);
		
		// Resets the plant's original color
		Modulate = DEFAULT_COLOR;
		
		// Propagate the new values to the UI
		_UpdatePlantData();
	}

	// ==================== Button Callbacks ====================  
	
	// Reacts to the power switch being toggled
	// We chose to ignore the state of the toggle as it should be identical to the IsAlive field
	public void _OnSwitchToggled(bool pressed) {
		// Check the liveness of the current plant
		if(IsAlive) {
			// If the plant is currently alive, then kill it
			KillPowerPlant();
		} else {
			// If the plant is currently dead, then activate it
			ActivatePowerPlant();
		}

		// Update the UI
		_UpdatePlantData();
	}
	
	// Hide the plant information when the mouse no longer hovers over the plant
	private void OnArea2DMouseEntered() {
		// Make sure that the plant isn't in the build menu
		if(!IsPreview) {
			NameR.Show();
		} else {
			Info.Show();
		}
	}

	// Display the plant information when the mouse is hovering over the plant
	private void OnArea2DMouseExited() {
		// Make sure that the plant isn't in the build menu
		if(!IsPreview) {
			NameR.Hide();
		} else {
			Info.Hide();
		}
	}
}<|MERGE_RESOLUTION|>--- conflicted
+++ resolved
@@ -267,13 +267,8 @@
 		} 
 		// When not in preview mode, the interactive elements should be visible
 		else {
-<<<<<<< HEAD
-			//PollL.Show();
-			//Switch.Show();
-=======
 			
 			Switch.Show();
->>>>>>> 846133b5
 			Price.Hide();
 			NameR.Hide();
 		}
