--- conflicted
+++ resolved
@@ -844,7 +844,6 @@
 	}
 	
 	// Press on the powerplant to get more info about it
-<<<<<<< HEAD
 	private void OnInfoButtonPressed() {
 		// only show the multiplier if  the plant can be upgraded
 		Multiplier mult = CC._ReadMultiplier(Config.Type.POWER_PLANT, PlantType.ToString());
@@ -866,15 +865,6 @@
 			if(mult.MaxElements > 1) {
 				Multiplier.Visible = true;
 			}
-=======
-	private void OnInfoButtonPressed(){
-		Info.Visible = !Info.Visible;
-		ResRect.Visible = !ResRect.Visible;
-		
-		// Toggle multiplier state if several elements are available
-		if(MultiplierMax > 1) {
-			Multiplier.Visible = !Multiplier.Visible;
->>>>>>> 32c99ab1
 		}
 		
 		EmitSignal(SignalName.ZoomSignal, Position);
