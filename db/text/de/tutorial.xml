--- conflicted
+++ resolved
@@ -18,16 +18,6 @@
 <db id="tutorial" lang="de">
 	<group id="tutorial_text">
 		<text id="0">Glückwunsch !
-<<<<<<< HEAD
-Sie wurden dazu ausgewählt, [b]das Stromnetz[/b] zu steuern und einen nachhaltigen und widerstandsfähigen Energiesektor sicherzustellen für die nächsten 30 Jahre (10 Runden).</text>
-<text id="1">Sie können entscheiden, wie das zukünftige Energiesystem aussehen soll, aber denken Sie immer daran, dass Sie [b]den Energiebedarf[/b] decken müssen.</text>
-				<!-- <text id="1">Sie können entscheiden, wie das künftige Energiesystem aussehen soll, 
-					aber seien Sie sich bewusst, dass die Schweiz sich verpflichtet hat, bis 2050 CO2-neutral zu sein. 
-					Eine Mehrheit der Stimmbürgerinnen und Stimmbürger hat diesem Ziel in einer Volksabstimmung zugestimmt.</text>-->
-		<text id="2">Sie müssen genügend [b]Energie[/b] für Ihre Bevölkerung zur Verfügung stellen. Sie müssen ihre Telefone aufladen und ihre Lieblingsvideospiele spielen können.</text>
-		<text id="3">Sie müssen genügend [b]Energie[/b] für Ihre Bevölkerung zur Verfügung stellen. Sie müssen ihre Telefone aufladen und ihre Lieblingsvideospiele spielen können.</text>
-		<text id="4">Es gibt verschiedene Möglichkeiten, mehr Energie zu liefern:
-=======
 Du wurdest dazu ausgewählt, [b]das Stromnetz[/b] zu managen und einen nachhaltigen und widerstandsfähigen Energiesektor für die nächsten 30 Jahre (10 Runden) sicherzustellen.</text>
 <text id="1">Du kannst entscheiden, wie das zukünftige Energiesystem aussehen soll, 
 	aber denke immer daran, dass du [b]genügend Energie produzieren musst, um den Energiebedarf[/b] zu decken.</text>
@@ -39,7 +29,6 @@
 		<text id="3">Du musst genügend [b]Energie[/b] für deine Bevölkerung zur Verfügung stellen.
 Die Menschen müssen ihre Telefone aufladen und ihre Lieblingsvideospiele spielen können.</text>
 		<text id="4">Es gibt verschiedene Möglichkeiten, mehr Energie zur Verfügung zu stellen:
->>>>>>> 3ba09e83
 
 - Man kann Energie importieren, aber das führt zu Verschmutzung und kann teuer sein.</text>
 		<text id="5">Es gibt verschiedene Möglichkeiten, mehr Energie zu liefern:
@@ -47,17 +36,6 @@
 - Man kann neue Kraftwerke bauen, aber das kostet Zeit und Geld.</text>
 <text id="6">Es gibt verschiedene Möglichkeiten, mehr Energie zu liefern:
 
-<<<<<<< HEAD
-	- Sie können einige der bestehenden Kraftwerke aufrüsten</text>
-	<text id="7">Sie können auch Informationskampagnen durchführen oder versuchen, verschiedene politische Maßnahmen umzusetzen, um den Energiebedarf zu senken oder den Bau von Kraftwerken zu erleichtern.</text>
-	</group>
-	<group id="info_bubble">
-		<text id="0">Für jede Runde muss man den Bedarf für Winter ❄️ und Sommer 🔆 erreichen</text>
-		<text id="1">Importiere mehr Energie hier</text>
-		<text id="2">Neue Kraftwerke bauen</text>
-		<text id="3">Aufrüstung des bestehenden Kraftwerks</text>
-		<text id="4">Umsetzung der Politik</text>
-=======
 	- Du kannst einige der bestehenden Kraftwerke aufrüsten</text>
 	<text id="7">Du kannst auch Informationskampagnen durchführen oder versuchen, politische Maßnahmen umzusetzen, um 
 		den Energiebedarf zu senken oder den Bau von Kraftwerken zu erleichtern.</text>
@@ -68,6 +46,5 @@
 		<text id="2">Du kannst neue Kraftwerke bauen</text>
 		<text id="3">Du kannst bestehende Kraftwerk aufrüsten</text>
 		<text id="4">Du kannst politische Massnahmen ergreifen</text>
->>>>>>> 3ba09e83
 	</group>
 </db>