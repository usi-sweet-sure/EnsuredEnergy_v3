[gd_scene load_steps=48 format=3 uid="uid://g58p7rxvcdik"]

[ext_resource type="Script" path="res://src/cs/GameLoop.cs" id="1_4jam2"]
[ext_resource type="PackedScene" uid="uid://ba56oxmvcxpos" path="res://scenes/world.tscn" id="1_prp6q"]
[ext_resource type="PackedScene" uid="uid://bs48lirfn2fp2" path="res://scenes/hud/ui.tscn" id="2_d60f5"]
[ext_resource type="PackedScene" uid="uid://i802aa7uc538" path="res://scenes/building/BuildMenu.tscn" id="2_wrh8p"]
[ext_resource type="Script" path="res://src/cs/ui/UI.cs" id="3_l6dyd"]
[ext_resource type="Script" path="res://src/cs/ui/Camera.cs" id="3_s6ssk"]
[ext_resource type="Texture2D" uid="uid://56mnndf1ggaj" path="res://assets/new Power plants/Power plants/230601_CH_SUREgame_Power-Plants.psd_0010_Nuclear.png" id="4_e6lsk"]
[ext_resource type="Texture2D" uid="uid://eou3fo8c40ne" path="res://assets/new Power plants/Power plants/230601_CH_SUREgame_Power-Plants.psd_0015_Waste.png" id="5_vx3tb"]
[ext_resource type="Script" path="res://src/cs/utils/model/ModelController.cs" id="6_hyuox"]
[ext_resource type="Texture2D" uid="uid://c83qs7d4owesp" path="res://assets/new Power plants/Power plants/230601_CH_SUREgame_Power-Plants.psd_0012_Biomass.png" id="6_q3df2"]
[ext_resource type="Script" path="res://src/cs/utils/xml/TextController.cs" id="6_wtjaw"]
[ext_resource type="Texture2D" uid="uid://bh1jd2q534s57" path="res://assets/new Power plants/Power plants/230601_CH_SUREgame_Power-Plants.psd_0020_Wind-1.png" id="7_4q6ww"]
[ext_resource type="Script" path="res://src/cs/resources/ResourceManager.cs" id="7_u5qtv"]
[ext_resource type="Texture2D" uid="uid://c47ihdkfwask6" path="res://assets/new Power plants/Power plants/230601_CH_SUREgame_Power-Plants.psd_0009_Propeller-1.png" id="8_7bikf"]
[ext_resource type="Script" path="res://src/cs/resources/EnergyManager.cs" id="8_axsc3"]
[ext_resource type="Script" path="res://src/cs/resources/SupportManager.cs" id="9_44b4k"]
[ext_resource type="Texture2D" uid="uid://cumvhtc05t8h5" path="res://assets/new Power plants/Power plants/230601_CH_SUREgame_Power-Plants.psd_0016_Hydrolic-River.png" id="9_agn8w"]
[ext_resource type="Texture2D" uid="uid://bgbm8t4r0m4a0" path="res://assets/new Power plants/Power plants/230601_CH_SUREgame_Power-Plants.psd_0025_Solar-1.png" id="10_3byff"]
[ext_resource type="Script" path="res://src/cs/resources/EnvironmentManager.cs" id="10_7fban"]
[ext_resource type="Texture2D" uid="uid://dt3vgdfiymmbl" path="res://assets/new Power plants/Power plants/230601_CH_SUREgame_Power-Plants.psd_0018_Hydrolic-Reservoir.png" id="11_nggna"]
[ext_resource type="PackedScene" uid="uid://ciphd0cmpslrn" path="res://scenes/hud/tutorial.tscn" id="11_uite1"]
[ext_resource type="Texture2D" uid="uid://40ncc2tsu56l" path="res://assets/new Power plants/Power plants/230601_CH_SUREgame_Power-Plants.psd_0008_Water-Pump-3.png" id="11_y3iyb"]
[ext_resource type="Texture2D" uid="uid://dnvf0ua70317k" path="res://assets/new Power plants/Power plants/230601_CH_SUREgame_Power-Plants.psd_0007_Water-Pump-2.png" id="12_boo6a"]
[ext_resource type="PackedScene" uid="uid://885lty3v1qbq" path="res://scenes/windows/shock.tscn" id="12_vvejj"]
[ext_resource type="Texture2D" uid="uid://dcpr8ukl4bkqc" path="res://assets/new Power plants/Power plants/230601_CH_SUREgame_Power-Plants.psd_0006_Water-Pump-1.png" id="13_udqyc"]
[ext_resource type="Texture2D" uid="uid://qq50ou5x8jbb" path="res://assets/new Power plants/Power plants/230601_CH_SUREgame_Power-Plants.psd_0003_Water-1.png" id="15_terxt"]
[ext_resource type="Texture2D" uid="uid://tep3shxoy2eg" path="res://assets/new Power plants/Power plants/230601_CH_SUREgame_Power-Plants.psd_0004_Water-2.png" id="16_d8kd2"]
[ext_resource type="Texture2D" uid="uid://doe7y0txnwax7" path="res://assets/new Power plants/Power plants/230601_CH_SUREgame_Power-Plants.psd_0005_Water-3.png" id="17_4nld4"]
[ext_resource type="PackedScene" uid="uid://pvoi2mcc3oc1" path="res://scenes/hud/menu.tscn" id="18_h65u3"]
[ext_resource type="PackedScene" uid="uid://cej4dlw11su6f" path="res://scenes/hud/end.tscn" id="21_7pke6"]

[sub_resource type="AtlasTexture" id="AtlasTexture_st7y5"]
atlas = ExtResource("8_7bikf")
region = Rect2(0, 36, 24, 40)

<<<<<<< HEAD
[sub_resource type="AtlasTexture" id="AtlasTexture_p7dvq"]
atlas = ExtResource("8_7bikf")
region = Rect2(30, 60, 32, 22)

[sub_resource type="AtlasTexture" id="AtlasTexture_obbpa"]
atlas = ExtResource("8_7bikf")
region = Rect2(22, 88, 14, 32)

=======
>>>>>>> eeffd0a8
[sub_resource type="Animation" id="Animation_hyc1l"]
length = 0.001
tracks/0/type = "value"
tracks/0/imported = false
tracks/0/enabled = true
tracks/0/path = NodePath("Turbine:rotation")
tracks/0/interp = 1
tracks/0/loop_wrap = true
tracks/0/keys = {
"times": PackedFloat32Array(0),
"transitions": PackedFloat32Array(1),
"update": 0,
"values": [0.785398]
}
tracks/1/type = "value"
tracks/1/imported = false
tracks/1/enabled = true
tracks/1/path = NodePath("Turbine2:rotation")
tracks/1/interp = 1
tracks/1/loop_wrap = true
tracks/1/keys = {
"times": PackedFloat32Array(0),
"transitions": PackedFloat32Array(1),
"update": 0,
"values": [1.39626]
}
tracks/2/type = "value"
tracks/2/imported = false
tracks/2/enabled = true
tracks/2/path = NodePath("Turbine3:rotation")
tracks/2/interp = 1
tracks/2/loop_wrap = true
tracks/2/keys = {
"times": PackedFloat32Array(0),
"transitions": PackedFloat32Array(1),
"update": 0,
"values": [1.39626]
}

[sub_resource type="Animation" id="Animation_ci2t2"]
resource_name = "Wind"
length = 0.3
loop_mode = 1
tracks/0/type = "value"
tracks/0/imported = false
tracks/0/enabled = true
tracks/0/path = NodePath("Turbine:rotation")
tracks/0/interp = 1
tracks/0/loop_wrap = true
tracks/0/keys = {
"times": PackedFloat32Array(0, 0.1, 0.2),
"transitions": PackedFloat32Array(1, 1, 1),
"update": 1,
"values": [0.0, 0.785398, 1.5708]
}
tracks/1/type = "value"
tracks/1/imported = false
tracks/1/enabled = true
tracks/1/path = NodePath("Turbine2:rotation")
tracks/1/interp = 1
tracks/1/loop_wrap = true
tracks/1/keys = {
"times": PackedFloat32Array(0, 0.1, 0.2),
"transitions": PackedFloat32Array(1, 1, 1),
"update": 1,
"values": [0.0, 1.39626, 2.26893]
}
tracks/2/type = "value"
tracks/2/imported = false
tracks/2/enabled = true
tracks/2/path = NodePath("Turbine3:rotation")
tracks/2/interp = 1
tracks/2/loop_wrap = true
tracks/2/keys = {
"times": PackedFloat32Array(0, 0.1, 0.2),
"transitions": PackedFloat32Array(1, 1, 1),
"update": 1,
"values": [0.0, 1.39626, 2.26893]
}

[sub_resource type="AnimationLibrary" id="AnimationLibrary_bm0fl"]
_data = {
"RESET": SubResource("Animation_hyc1l"),
"Wind": SubResource("Animation_ci2t2")
}

[sub_resource type="Gradient" id="Gradient_e2int"]

[sub_resource type="GradientTexture2D" id="GradientTexture2D_mhl0d"]
gradient = SubResource("Gradient_e2int")
fill_from = Vector2(1, 1)
fill_to = Vector2(0, 0)

[sub_resource type="Animation" id="Animation_kn5c8"]
resource_name = "Sun"
length = 5.0
loop_mode = 1
tracks/0/type = "value"
tracks/0/imported = false
tracks/0/enabled = true
tracks/0/path = NodePath("PointLight2D:energy")
tracks/0/interp = 1
tracks/0/loop_wrap = true
tracks/0/keys = {
"times": PackedFloat32Array(0.4, 0.7, 1),
"transitions": PackedFloat32Array(1, 1, 1),
"update": 0,
"values": [0.0, 0.38, 0.0]
}
tracks/1/type = "value"
tracks/1/imported = false
tracks/1/enabled = true
tracks/1/path = NodePath("PointLight2D:texture:fill_from")
tracks/1/interp = 1
tracks/1/loop_wrap = true
tracks/1/keys = {
"times": PackedFloat32Array(0.4, 0.7, 1),
"transitions": PackedFloat32Array(1, 1, 1),
"update": 0,
"values": [Vector2(0.0794393, 0.0747664), Vector2(1, 1), Vector2(0.941241, 0.940943)]
}
tracks/2/type = "value"
tracks/2/imported = false
tracks/2/enabled = true
tracks/2/path = NodePath("PointLight2D:texture:fill_to")
tracks/2/interp = 1
tracks/2/loop_wrap = true
tracks/2/keys = {
"times": PackedFloat32Array(0.4, 1),
"transitions": PackedFloat32Array(1, 1),
"update": 0,
"values": [Vector2(0, 0), Vector2(0.878505, 0.869159)]
}

[sub_resource type="Animation" id="Animation_8k287"]
length = 0.001
tracks/0/type = "value"
tracks/0/imported = false
tracks/0/enabled = true
tracks/0/path = NodePath("PointLight2D:energy")
tracks/0/interp = 1
tracks/0/loop_wrap = true
tracks/0/keys = {
"times": PackedFloat32Array(0),
"transitions": PackedFloat32Array(1),
"update": 0,
"values": [0.0]
}
tracks/1/type = "value"
tracks/1/imported = false
tracks/1/enabled = true
tracks/1/path = NodePath("PointLight2D:texture:fill_from")
tracks/1/interp = 1
tracks/1/loop_wrap = true
tracks/1/keys = {
"times": PackedFloat32Array(0),
"transitions": PackedFloat32Array(1),
"update": 0,
"values": [Vector2(1, 1)]
}
tracks/2/type = "value"
tracks/2/imported = false
tracks/2/enabled = true
tracks/2/path = NodePath("PointLight2D:texture:fill_to")
tracks/2/interp = 1
tracks/2/loop_wrap = true
tracks/2/keys = {
"times": PackedFloat32Array(0),
"transitions": PackedFloat32Array(1),
"update": 0,
"values": [Vector2(0, 0)]
}

[sub_resource type="AnimationLibrary" id="AnimationLibrary_1rsdt"]
_data = {
"RESET": SubResource("Animation_8k287"),
"Sun": SubResource("Animation_kn5c8")
}

[sub_resource type="Animation" id="Animation_v16fw"]
resource_name = "Water"
length = 1.4
loop_mode = 1
tracks/0/type = "value"
tracks/0/imported = false
tracks/0/enabled = true
tracks/0/path = NodePath("Water3:modulate")
tracks/0/interp = 1
tracks/0/loop_wrap = true
tracks/0/keys = {
"times": PackedFloat32Array(0.9, 1.2),
"transitions": PackedFloat32Array(1, 1),
"update": 0,
"values": [Color(1, 1, 1, 0), Color(1, 1, 1, 1)]
}
tracks/1/type = "value"
tracks/1/imported = false
tracks/1/enabled = false
tracks/1/path = NodePath("Water:position")
tracks/1/interp = 1
tracks/1/loop_wrap = true
tracks/1/keys = {
"times": PackedFloat32Array(0, 0.3, 0.7, 1.1),
"transitions": PackedFloat32Array(1, 1, 1, 1),
"update": 0,
"values": [Vector2(41, 117), Vector2(41, 106), Vector2(41, 117), Vector2(41, 106)]
}
tracks/2/type = "value"
tracks/2/imported = false
tracks/2/enabled = true
tracks/2/path = NodePath("Water2:modulate")
tracks/2/interp = 1
tracks/2/loop_wrap = true
tracks/2/keys = {
"times": PackedFloat32Array(0.5, 0.9),
"transitions": PackedFloat32Array(1, 1),
"update": 0,
"values": [Color(1, 1, 1, 0), Color(1, 1, 1, 1)]
}

[sub_resource type="Animation" id="Animation_w8phc"]
length = 0.001
tracks/0/type = "value"
tracks/0/imported = false
tracks/0/enabled = true
tracks/0/path = NodePath("Water3:modulate")
tracks/0/interp = 1
tracks/0/loop_wrap = true
tracks/0/keys = {
"times": PackedFloat32Array(0),
"transitions": PackedFloat32Array(1),
"update": 0,
"values": [Color(1, 1, 1, 0)]
}
tracks/1/type = "value"
tracks/1/imported = false
tracks/1/enabled = true
tracks/1/path = NodePath("Water:position")
tracks/1/interp = 1
tracks/1/loop_wrap = true
tracks/1/keys = {
"times": PackedFloat32Array(0),
"transitions": PackedFloat32Array(1),
"update": 0,
"values": [Vector2(41, 106)]
}
tracks/2/type = "value"
tracks/2/imported = false
tracks/2/enabled = true
tracks/2/path = NodePath("Water2:modulate")
tracks/2/interp = 1
tracks/2/loop_wrap = true
tracks/2/keys = {
"times": PackedFloat32Array(0),
"transitions": PackedFloat32Array(1),
"update": 0,
"values": [Color(1, 1, 1, 0)]
}

[sub_resource type="AnimationLibrary" id="AnimationLibrary_7anxu"]
_data = {
"RESET": SubResource("Animation_w8phc"),
"Water": SubResource("Animation_v16fw")
}

[sub_resource type="Animation" id="Animation_q07b7"]
resource_name = "Water"
loop_mode = 1
tracks/0/type = "value"
tracks/0/imported = false
tracks/0/enabled = true
tracks/0/path = NodePath("Water:modulate")
tracks/0/interp = 1
tracks/0/loop_wrap = true
tracks/0/keys = {
"times": PackedFloat32Array(0.3, 0.8),
"transitions": PackedFloat32Array(1, 1),
"update": 0,
"values": [Color(1, 1, 1, 1), Color(1, 1, 1, 0)]
}
tracks/1/type = "value"
tracks/1/imported = false
tracks/1/enabled = true
tracks/1/path = NodePath("Water2:modulate")
tracks/1/interp = 1
tracks/1/loop_wrap = true
tracks/1/keys = {
"times": PackedFloat32Array(0.1, 0.6),
"transitions": PackedFloat32Array(1, 1),
"update": 0,
"values": [Color(1, 1, 1, 0), Color(1, 1, 1, 1)]
}
tracks/2/type = "value"
tracks/2/imported = false
tracks/2/enabled = true
tracks/2/path = NodePath("Water3:modulate")
tracks/2/interp = 1
tracks/2/loop_wrap = true
tracks/2/keys = {
"times": PackedFloat32Array(0.4, 0.9),
"transitions": PackedFloat32Array(1, 1),
"update": 0,
"values": [Color(1, 1, 1, 0), Color(1, 1, 1, 1)]
}

[sub_resource type="Animation" id="Animation_tsl1p"]
length = 0.001
tracks/0/type = "value"
tracks/0/imported = false
tracks/0/enabled = true
tracks/0/path = NodePath("Water:modulate")
tracks/0/interp = 1
tracks/0/loop_wrap = true
tracks/0/keys = {
"times": PackedFloat32Array(0),
"transitions": PackedFloat32Array(1),
"update": 0,
"values": [Color(1, 1, 1, 0)]
}
tracks/1/type = "value"
tracks/1/imported = false
tracks/1/enabled = true
tracks/1/path = NodePath("Water2:modulate")
tracks/1/interp = 1
tracks/1/loop_wrap = true
tracks/1/keys = {
"times": PackedFloat32Array(0),
"transitions": PackedFloat32Array(1),
"update": 0,
"values": [Color(1, 1, 1, 1)]
}
tracks/2/type = "value"
tracks/2/imported = false
tracks/2/enabled = true
tracks/2/path = NodePath("Water3:modulate")
tracks/2/interp = 1
tracks/2/loop_wrap = true
tracks/2/keys = {
"times": PackedFloat32Array(0),
"transitions": PackedFloat32Array(1),
"update": 0,
"values": [Color(1, 1, 1, 1)]
}

[sub_resource type="AnimationLibrary" id="AnimationLibrary_5k73m"]
_data = {
"RESET": SubResource("Animation_tsl1p"),
"Water": SubResource("Animation_q07b7")
}

[sub_resource type="AtlasTexture" id="AtlasTexture_5nxuw"]
atlas = ExtResource("11_kslp2")
region = Rect2(-2, 54, 86, 84)

[node name="Main" type="Node2D"]
script = ExtResource("1_4jam2")

[node name="World" parent="." instance=ExtResource("1_prp6q")]

[node name="Camera2D" parent="World" index="0"]
position = Vector2(858, 685)
anchor_mode = 1
zoom = Vector2(0.75, 0.75)
limit_left = -2425
limit_top = -950
limit_right = 5240
limit_bottom = 3350
script = ExtResource("3_s6ssk")

[node name="Map" parent="World" index="1"]
texture_filter = 2

[node name="Nuclear3" parent="World" index="5" groups=["PP"]]

[node name="Sprite" parent="World/Nuclear3" index="0"]
<<<<<<< HEAD
texture = ExtResource("4_e6lsk")
=======
texture = ExtResource("4_wlqc3")
>>>>>>> eeffd0a8

[node name="NinePatchRect" parent="World/Nuclear3/BuildInfo" index="0"]
offset_top = -143.0

[node name="LifeSpan2" parent="World/Nuclear3/BuildInfo/ColorRect/ContainerL" index="0"]
visible = true

[node name="LifeSpan" parent="World/Nuclear3/BuildInfo/ColorRect/ContainerN" index="0"]
visible = true

[node name="Nuclear2" parent="World" index="6" groups=["PP"]]
position = Vector2(1479, -248)

[node name="Sprite" parent="World/Nuclear2" index="0"]
<<<<<<< HEAD
texture = ExtResource("4_e6lsk")
=======
texture = ExtResource("4_wlqc3")
>>>>>>> eeffd0a8

[node name="NinePatchRect" parent="World/Nuclear2/BuildInfo" index="0"]
offset_top = -142.0

[node name="LifeSpan2" parent="World/Nuclear2/BuildInfo/ColorRect/ContainerL" index="0"]
visible = true

[node name="LifeSpan" parent="World/Nuclear2/BuildInfo/ColorRect/ContainerN" index="0"]
visible = true

[node name="Nuclear" parent="World" index="7" groups=["PP"]]
position = Vector2(1001, 130)

[node name="Sprite" parent="World/Nuclear" index="0"]
<<<<<<< HEAD
texture = ExtResource("4_e6lsk")
=======
texture = ExtResource("4_wlqc3")
>>>>>>> eeffd0a8

[node name="NinePatchRect" parent="World/Nuclear/BuildInfo" index="0"]
offset_top = -143.0

[node name="LifeSpan2" parent="World/Nuclear/BuildInfo/ColorRect/ContainerL" index="0"]
visible = true

[node name="LifeSpan" parent="World/Nuclear/BuildInfo/ColorRect/ContainerN" index="0"]
visible = true

[node name="ResRect" parent="World/Nuclear" index="4"]
offset_top = 104.0
offset_bottom = 133.0
metadata/_edit_group_ = true

[node name="Waste" parent="World" index="8" groups=["PP"]]
position = Vector2(380, 96)
_PlantType = 6

[node name="Sprite" parent="World/Waste" index="0"]
<<<<<<< HEAD
texture = ExtResource("5_vx3tb")
=======
texture = ExtResource("8_ccefw")
>>>>>>> eeffd0a8

[node name="Biomass" parent="World" index="10" groups=["PP"]]
position = Vector2(-827, 1474)
_PlantType = 7

[node name="Sprite" parent="World/Biomass" index="0"]
<<<<<<< HEAD
texture = ExtResource("6_q3df2")
=======
texture = ExtResource("9_78toe")
>>>>>>> eeffd0a8

[node name="Wind" parent="World" index="11" groups=["PP"]]
position = Vector2(-556, 553)
_PlantType = 5

[node name="Sprite" parent="World/Wind" index="0"]
<<<<<<< HEAD
texture = ExtResource("7_4q6ww")

[node name="Turbine" type="Sprite2D" parent="World/Wind" index="10"]
position = Vector2(-109, -73)
rotation = 0.785398
texture = SubResource("AtlasTexture_st7y5")
offset = Vector2(-12, -20)

[node name="Turbine2" type="Sprite2D" parent="World/Wind" index="11"]
position = Vector2(-104, -70)
rotation = 1.39626
texture = SubResource("AtlasTexture_p7dvq")
offset = Vector2(16, -11)

[node name="Turbine3" type="Sprite2D" parent="World/Wind" index="12"]
position = Vector2(-108, -68)
rotation = 1.39626
texture = SubResource("AtlasTexture_obbpa")
offset = Vector2(3, 16)
=======
texture = ExtResource("11_80dv6")

[node name="Turbine" parent="World/Wind" index="11"]
position = Vector2(-11, -78)
texture = SubResource("AtlasTexture_3bbke")

[node name="Turbine2" parent="World/Wind" index="12"]
position = Vector2(-61, -37)
texture = SubResource("AtlasTexture_3bbke")
>>>>>>> eeffd0a8

[node name="AnimationPlayer" type="AnimationPlayer" parent="World/Wind" index="13"]
autoplay = "Wind"
libraries = {
"": SubResource("AnimationLibrary_bm0fl")
}

[node name="Turbine3" parent="World/Wind" index="14"]
position = Vector2(67, -51)
texture = SubResource("AtlasTexture_5nxuw")

[node name="BuildButton2" parent="World" index="14"]
metadata/_edit_use_anchors_ = true

[node name="BuildButton7" parent="World" index="19"]
metadata/_edit_use_anchors_ = true

[node name="BuildButton8" parent="World" index="20"]
metadata/_edit_use_anchors_ = true

<<<<<<< HEAD
[node name="Solar" parent="World" index="21" groups=["PP"]]
=======
[node name="River" parent="World" index="21" groups=["PP"]]
_PlantType = 8

[node name="Sprite" parent="World/River" index="0"]
texture = ExtResource("7_ei5st")

[node name="Solar" parent="World" index="22" groups=["PP"]]
>>>>>>> eeffd0a8
position = Vector2(2617, 1493)
_PlantType = 2

[node name="Sprite" parent="World/Solar" index="0"]
texture = ExtResource("10_3byff")

[node name="PointLight2D" type="PointLight2D" parent="World/Solar" index="10"]
position = Vector2(17.6992, -24.5252)
rotation = 0.523599
scale = Vector2(1.50021, 1.88161)
color = Color(1, 1, 0.823529, 1)
energy = 0.0
texture = SubResource("GradientTexture2D_mhl0d")

[node name="AnimationPlayer" type="AnimationPlayer" parent="World/Solar" index="11"]
autoplay = "Sun"
libraries = {
"": SubResource("AnimationLibrary_1rsdt")
}

[node name="Pump" parent="World" index="24" groups=["PP"]]
_PlantType = 9

<<<<<<< HEAD
[node name="Sprite" parent="World/Pump" index="0"]
texture = ExtResource("11_nggna")

=======
>>>>>>> eeffd0a8
[node name="Hydro" parent="World" index="26" groups=["PP"]]
position = Vector2(783, 1982)
_PlantType = 0

[node name="Sprite" parent="World/Hydro" index="0"]
texture = ExtResource("11_nggna")
flip_h = true

[node name="Water" type="Sprite2D" parent="World/Hydro" index="10"]
modulate = Color(1, 1, 1, 1)
position = Vector2(41, 106)
rotation = -0.016075
scale = Vector2(1, 1)
texture = ExtResource("13_udqyc")
flip_h = true

[node name="Water2" type="Sprite2D" parent="World/Hydro" index="11"]
modulate = Color(1, 1, 1, 0)
position = Vector2(30, 105)
scale = Vector2(1, 0.748175)
skew = -0.0667202
texture = ExtResource("12_boo6a")
flip_h = true

[node name="Water3" type="Sprite2D" parent="World/Hydro" index="12"]
modulate = Color(1, 1, 1, 0)
position = Vector2(36, 104)
texture = ExtResource("11_y3iyb")
flip_h = true

[node name="AnimationPlayer" type="AnimationPlayer" parent="World/Hydro" index="13"]
autoplay = "Water"
libraries = {
"": SubResource("AnimationLibrary_7anxu")
}

<<<<<<< HEAD
[node name="River" parent="World" index="30" groups=["PP"]]
_PlantType = 8

[node name="Sprite" parent="World/River" index="0"]
texture = ExtResource("9_agn8w")

[node name="HoverArea" parent="World/River" index="9"]
visible = false

[node name="Water" type="Sprite2D" parent="World/River" index="10"]
modulate = Color(1, 1, 1, 0)
position = Vector2(49, 91)
texture = ExtResource("15_terxt")

[node name="Water2" type="Sprite2D" parent="World/River" index="11"]
position = Vector2(62, 102)
texture = ExtResource("16_d8kd2")

[node name="Water3" type="Sprite2D" parent="World/River" index="12"]
position = Vector2(61, 93)
texture = ExtResource("17_4nld4")

[node name="AnimationPlayer" type="AnimationPlayer" parent="World/River" index="13"]
autoplay = "Water"
libraries = {
"": SubResource("AnimationLibrary_5k73m")
}

=======
[node name="Pump" parent="World" index="30" groups=["PP"]]
position = Vector2(1954, 2062)
_PlantType = 9

[node name="Sprite" parent="World/Pump" index="0"]
position = Vector2(0, 0)
texture = ExtResource("5_i2doc")

>>>>>>> eeffd0a8
[node name="UI" parent="." instance=ExtResource("2_d60f5")]
follow_viewport_enabled = false
script = ExtResource("3_l6dyd")

[node name="BuildMenu" parent="." instance=ExtResource("2_wrh8p")]
visible = false

[node name="TextController" type="Node" parent="."]
script = ExtResource("6_wtjaw")

[node name="ModelController" type="Node" parent="."]
script = ExtResource("6_hyuox")

[node name="HTTPRequest" type="HTTPRequest" parent="ModelController"]

[node name="ResourceManager" type="Node" parent="."]
script = ExtResource("7_u5qtv")

[node name="EnergyManager" type="Node" parent="ResourceManager"]
script = ExtResource("8_axsc3")

[node name="SupportManager" type="Node" parent="ResourceManager"]
script = ExtResource("9_44b4k")

[node name="EnvironmentManager" type="Node" parent="ResourceManager"]
script = ExtResource("10_7fban")

[node name="Tutorial" parent="." instance=ExtResource("11_uite1")]

[node name="Menu" parent="." instance=ExtResource("18_h65u3")]

[node name="Shock" parent="." instance=ExtResource("12_vvejj")]
visible = false

[node name="End" parent="." instance=ExtResource("21_7pke6")]
visible = false

[editable path="World"]
[editable path="World/Nuclear3"]
[editable path="World/Nuclear2"]
[editable path="World/Nuclear"]
[editable path="World/Waste"]
[editable path="World/Biomass"]
[editable path="World/Wind"]
[editable path="World/Solar"]
[editable path="World/Pump"]
[editable path="World/Hydro"]
[editable path="World/River"]<|MERGE_RESOLUTION|>--- conflicted
+++ resolved
@@ -35,7 +35,6 @@
 atlas = ExtResource("8_7bikf")
 region = Rect2(0, 36, 24, 40)
 
-<<<<<<< HEAD
 [sub_resource type="AtlasTexture" id="AtlasTexture_p7dvq"]
 atlas = ExtResource("8_7bikf")
 region = Rect2(30, 60, 32, 22)
@@ -44,8 +43,6 @@
 atlas = ExtResource("8_7bikf")
 region = Rect2(22, 88, 14, 32)
 
-=======
->>>>>>> eeffd0a8
 [sub_resource type="Animation" id="Animation_hyc1l"]
 length = 0.001
 tracks/0/type = "value"
@@ -395,10 +392,6 @@
 "RESET": SubResource("Animation_tsl1p"),
 "Water": SubResource("Animation_q07b7")
 }
-
-[sub_resource type="AtlasTexture" id="AtlasTexture_5nxuw"]
-atlas = ExtResource("11_kslp2")
-region = Rect2(-2, 54, 86, 84)
 
 [node name="Main" type="Node2D"]
 script = ExtResource("1_4jam2")
@@ -421,11 +414,7 @@
 [node name="Nuclear3" parent="World" index="5" groups=["PP"]]
 
 [node name="Sprite" parent="World/Nuclear3" index="0"]
-<<<<<<< HEAD
 texture = ExtResource("4_e6lsk")
-=======
-texture = ExtResource("4_wlqc3")
->>>>>>> eeffd0a8
 
 [node name="NinePatchRect" parent="World/Nuclear3/BuildInfo" index="0"]
 offset_top = -143.0
@@ -440,11 +429,7 @@
 position = Vector2(1479, -248)
 
 [node name="Sprite" parent="World/Nuclear2" index="0"]
-<<<<<<< HEAD
 texture = ExtResource("4_e6lsk")
-=======
-texture = ExtResource("4_wlqc3")
->>>>>>> eeffd0a8
 
 [node name="NinePatchRect" parent="World/Nuclear2/BuildInfo" index="0"]
 offset_top = -142.0
@@ -459,11 +444,7 @@
 position = Vector2(1001, 130)
 
 [node name="Sprite" parent="World/Nuclear" index="0"]
-<<<<<<< HEAD
 texture = ExtResource("4_e6lsk")
-=======
-texture = ExtResource("4_wlqc3")
->>>>>>> eeffd0a8
 
 [node name="NinePatchRect" parent="World/Nuclear/BuildInfo" index="0"]
 offset_top = -143.0
@@ -484,29 +465,20 @@
 _PlantType = 6
 
 [node name="Sprite" parent="World/Waste" index="0"]
-<<<<<<< HEAD
 texture = ExtResource("5_vx3tb")
-=======
-texture = ExtResource("8_ccefw")
->>>>>>> eeffd0a8
 
 [node name="Biomass" parent="World" index="10" groups=["PP"]]
 position = Vector2(-827, 1474)
 _PlantType = 7
 
 [node name="Sprite" parent="World/Biomass" index="0"]
-<<<<<<< HEAD
 texture = ExtResource("6_q3df2")
-=======
-texture = ExtResource("9_78toe")
->>>>>>> eeffd0a8
 
 [node name="Wind" parent="World" index="11" groups=["PP"]]
 position = Vector2(-556, 553)
 _PlantType = 5
 
 [node name="Sprite" parent="World/Wind" index="0"]
-<<<<<<< HEAD
 texture = ExtResource("7_4q6ww")
 
 [node name="Turbine" type="Sprite2D" parent="World/Wind" index="10"]
@@ -526,17 +498,6 @@
 rotation = 1.39626
 texture = SubResource("AtlasTexture_obbpa")
 offset = Vector2(3, 16)
-=======
-texture = ExtResource("11_80dv6")
-
-[node name="Turbine" parent="World/Wind" index="11"]
-position = Vector2(-11, -78)
-texture = SubResource("AtlasTexture_3bbke")
-
-[node name="Turbine2" parent="World/Wind" index="12"]
-position = Vector2(-61, -37)
-texture = SubResource("AtlasTexture_3bbke")
->>>>>>> eeffd0a8
 
 [node name="AnimationPlayer" type="AnimationPlayer" parent="World/Wind" index="13"]
 autoplay = "Wind"
@@ -557,17 +518,7 @@
 [node name="BuildButton8" parent="World" index="20"]
 metadata/_edit_use_anchors_ = true
 
-<<<<<<< HEAD
 [node name="Solar" parent="World" index="21" groups=["PP"]]
-=======
-[node name="River" parent="World" index="21" groups=["PP"]]
-_PlantType = 8
-
-[node name="Sprite" parent="World/River" index="0"]
-texture = ExtResource("7_ei5st")
-
-[node name="Solar" parent="World" index="22" groups=["PP"]]
->>>>>>> eeffd0a8
 position = Vector2(2617, 1493)
 _PlantType = 2
 
@@ -591,12 +542,9 @@
 [node name="Pump" parent="World" index="24" groups=["PP"]]
 _PlantType = 9
 
-<<<<<<< HEAD
 [node name="Sprite" parent="World/Pump" index="0"]
 texture = ExtResource("11_nggna")
 
-=======
->>>>>>> eeffd0a8
 [node name="Hydro" parent="World" index="26" groups=["PP"]]
 position = Vector2(783, 1982)
 _PlantType = 0
@@ -633,7 +581,6 @@
 "": SubResource("AnimationLibrary_7anxu")
 }
 
-<<<<<<< HEAD
 [node name="River" parent="World" index="30" groups=["PP"]]
 _PlantType = 8
 
@@ -662,16 +609,6 @@
 "": SubResource("AnimationLibrary_5k73m")
 }
 
-=======
-[node name="Pump" parent="World" index="30" groups=["PP"]]
-position = Vector2(1954, 2062)
-_PlantType = 9
-
-[node name="Sprite" parent="World/Pump" index="0"]
-position = Vector2(0, 0)
-texture = ExtResource("5_i2doc")
-
->>>>>>> eeffd0a8
 [node name="UI" parent="." instance=ExtResource("2_d60f5")]
 follow_viewport_enabled = false
 script = ExtResource("3_l6dyd")
