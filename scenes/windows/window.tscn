[gd_scene load_steps=14 format=3 uid="uid://jj476u8yn2g8"]

[ext_resource type="Script" path="res://src/cs/windows/PolicyWindow.cs" id="1_is3ep"]
[ext_resource type="Texture2D" uid="uid://bbnrrcffpjcdk" path="res://assets/Elements/INFO MONEY.png" id="2_2apud"]
[ext_resource type="PackedScene" uid="uid://dna2006dnsx2x" path="res://scenes/windows/policy_button.tscn" id="3_wnx31"]

[sub_resource type="StyleBoxFlat" id="StyleBoxFlat_oju76"]
bg_color = Color(0.301961, 0.584314, 0.309804, 1)

[sub_resource type="StyleBoxFlat" id="StyleBoxFlat_hqyxx"]
bg_color = Color(0.847059, 0.498039, 0.286275, 1)

[sub_resource type="StyleBoxFlat" id="StyleBoxFlat_r08rr"]
bg_color = Color(0.843137, 0.72549, 0.352941, 1)

[sub_resource type="StyleBoxFlat" id="StyleBoxFlat_vfsxn"]
bg_color = Color(0.843137, 0.72549, 0.352941, 1)

[sub_resource type="StyleBoxFlat" id="StyleBoxFlat_ip8xd"]
bg_color = Color(0.513726, 0.588235, 0.839216, 1)

[sub_resource type="Animation" id="Animation_wviye"]
length = 0.001
tracks/0/type = "value"
tracks/0/imported = false
tracks/0/enabled = true
tracks/0/path = NodePath("ColorRect/NinePatchRect:scale")
tracks/0/interp = 1
tracks/0/loop_wrap = true
tracks/0/keys = {
"times": PackedFloat32Array(0),
"transitions": PackedFloat32Array(1),
"update": 0,
"values": [Vector2(1, 1)]
}

[sub_resource type="Animation" id="Animation_k75ra"]
resource_name = "popup"
length = 0.3
step = 0.05
tracks/0/type = "value"
tracks/0/imported = false
tracks/0/enabled = true
tracks/0/path = NodePath("ColorRect/NinePatchRect:scale")
tracks/0/interp = 1
tracks/0/loop_wrap = true
tracks/0/keys = {
"times": PackedFloat32Array(0, 0.25, 0.3),
"transitions": PackedFloat32Array(1, 1, 1),
"update": 0,
"values": [Vector2(1e-05, 1e-05), Vector2(1.1, 1.1), Vector2(1, 1)]
}

[sub_resource type="AnimationLibrary" id="AnimationLibrary_8dlcw"]
_data = {
"RESET": SubResource("Animation_wviye"),
"popup": SubResource("Animation_k75ra")
}

[sub_resource type="StyleBoxFlat" id="StyleBoxFlat_rcjrg"]
bg_color = Color(0.823529, 0.521569, 0.192157, 1)

[sub_resource type="StyleBoxFlat" id="StyleBoxFlat_77vk0"]
bg_color = Color(0.196078, 0.545098, 0.968627, 1)
corner_radius_top_left = 8
corner_radius_bottom_left = 8

[node name="Policy" type="CanvasLayer"]
script = ExtResource("1_is3ep")

[node name="OldWindow" type="MarginContainer" parent="."]
visible = false
anchors_preset = 15
anchor_right = 1.0
anchor_bottom = 1.0
grow_horizontal = 2
grow_vertical = 2

[node name="Panel" type="Panel" parent="OldWindow"]
layout_mode = 2

[node name="ColorRect" type="ColorRect" parent="OldWindow/Panel"]
layout_mode = 1
anchors_preset = 8
anchor_left = 0.5
anchor_top = 0.5
anchor_right = 0.5
anchor_bottom = 0.5
offset_left = -552.0
offset_top = -300.0
offset_right = 556.0
offset_bottom = 304.0
grow_horizontal = 2
grow_vertical = 2
pivot_offset = Vector2(554, 302)
color = Color(0.823529, 0.823529, 0.870588, 1)

[node name="Info" type="ColorRect" parent="OldWindow/Panel/ColorRect"]
layout_mode = 0
offset_left = 40.0
offset_top = 32.0
offset_right = 1048.0
offset_bottom = 184.0
color = Color(0.900945, 0.901041, 0.92816, 1)

[node name="Title" type="Label" parent="OldWindow/Panel/ColorRect/Info"]
layout_mode = 0
offset_left = 8.0
offset_top = -4.0
offset_right = 216.0
offset_bottom = 43.0
theme_override_colors/font_color = Color(0.270588, 0.270588, 0.270588, 1)
theme_override_font_sizes/font_size = 20
text = "Information"
vertical_alignment = 1

[node name="Tax" type="ColorRect" parent="OldWindow/Panel/ColorRect"]
layout_mode = 0
offset_left = 40.0
offset_top = 203.0
offset_right = 1048.0
offset_bottom = 376.0
color = Color(0.900945, 0.901041, 0.92816, 1)

[node name="Regulation" type="ColorRect" parent="OldWindow/Panel/ColorRect"]
layout_mode = 0
offset_left = 40.0
offset_top = 392.0
offset_right = 1048.0
offset_bottom = 568.0
color = Color(0.900945, 0.901041, 0.92816, 1)

[node name="Title4" type="Label" parent="OldWindow/Panel/ColorRect"]
layout_mode = 0
offset_left = 157.0
offset_top = 136.0
offset_right = 293.0
offset_bottom = 183.0
theme_override_colors/font_color = Color(0.270588, 0.270588, 0.270588, 1)
theme_override_font_sizes/font_size = 15
text = "Renewable energy"
vertical_alignment = 1

[node name="Title5" type="Label" parent="OldWindow/Panel/ColorRect"]
layout_mode = 0
offset_left = 458.0
offset_top = 136.0
offset_right = 594.0
offset_bottom = 183.0
theme_override_colors/font_color = Color(0.270588, 0.270588, 0.270588, 1)
theme_override_font_sizes/font_size = 15
text = "Transportation"
vertical_alignment = 1

[node name="Title6" type="Label" parent="OldWindow/Panel/ColorRect"]
layout_mode = 0
offset_left = 667.0
offset_top = 136.0
offset_right = 803.0
offset_bottom = 183.0
theme_override_colors/font_color = Color(0.270588, 0.270588, 0.270588, 1)
theme_override_font_sizes/font_size = 15
text = "Heating"
horizontal_alignment = 1
vertical_alignment = 1

[node name="Title19" type="Label" parent="OldWindow/Panel/ColorRect"]
layout_mode = 0
offset_left = 875.0
offset_top = 136.0
offset_right = 1011.0
offset_bottom = 183.0
theme_override_colors/font_color = Color(0.270588, 0.270588, 0.270588, 1)
theme_override_font_sizes/font_size = 15
text = "Insulation"
horizontal_alignment = 1
vertical_alignment = 1

[node name="Title7" type="Label" parent="OldWindow/Panel/ColorRect"]
layout_mode = 0
offset_left = 40.0
offset_top = 328.0
offset_right = 176.0
offset_bottom = 375.0
theme_override_colors/font_color = Color(0.270588, 0.270588, 0.270588, 1)
theme_override_font_sizes/font_size = 15
text = "Wind"
horizontal_alignment = 1
vertical_alignment = 1

[node name="Title8" type="Label" parent="OldWindow/Panel/ColorRect"]
layout_mode = 0
offset_left = 152.0
offset_top = 328.0
offset_right = 288.0
offset_bottom = 375.0
theme_override_colors/font_color = Color(0.270588, 0.270588, 0.270588, 1)
theme_override_font_sizes/font_size = 15
text = "Solar"
horizontal_alignment = 1
vertical_alignment = 1

[node name="Title9" type="Label" parent="OldWindow/Panel/ColorRect"]
layout_mode = 0
offset_left = 264.0
offset_top = 328.0
offset_right = 400.0
offset_bottom = 375.0
theme_override_colors/font_color = Color(0.270588, 0.270588, 0.270588, 1)
theme_override_font_sizes/font_size = 15
text = "Biomass"
horizontal_alignment = 1
vertical_alignment = 1

[node name="Title14" type="Label" parent="OldWindow/Panel/ColorRect"]
layout_mode = 0
offset_left = 40.0
offset_top = 528.0
offset_right = 176.0
offset_bottom = 575.0
theme_override_colors/font_color = Color(0.270588, 0.270588, 0.270588, 1)
theme_override_font_sizes/font_size = 15
text = "Wind"
horizontal_alignment = 1
vertical_alignment = 1

[node name="Title15" type="Label" parent="OldWindow/Panel/ColorRect"]
layout_mode = 0
offset_left = 152.0
offset_top = 528.0
offset_right = 288.0
offset_bottom = 575.0
theme_override_colors/font_color = Color(0.270588, 0.270588, 0.270588, 1)
theme_override_font_sizes/font_size = 15
text = "Solar"
horizontal_alignment = 1
vertical_alignment = 1

[node name="Title16" type="Label" parent="OldWindow/Panel/ColorRect"]
layout_mode = 0
offset_left = 264.0
offset_top = 528.0
offset_right = 400.0
offset_bottom = 575.0
theme_override_colors/font_color = Color(0.270588, 0.270588, 0.270588, 1)
theme_override_font_sizes/font_size = 15
text = "Biomass"
horizontal_alignment = 1
vertical_alignment = 1

[node name="Title17" type="Label" parent="OldWindow/Panel/ColorRect"]
layout_mode = 0
offset_left = 438.0
offset_top = 524.0
offset_right = 574.0
offset_bottom = 571.0
theme_override_colors/font_color = Color(0.270588, 0.270588, 0.270588, 1)
theme_override_font_sizes/font_size = 15
text = "Ban"
horizontal_alignment = 1
vertical_alignment = 1

[node name="Title18" type="Label" parent="OldWindow/Panel/ColorRect"]
layout_mode = 0
offset_left = 666.0
offset_top = 525.0
offset_right = 802.0
offset_bottom = 572.0
theme_override_colors/font_color = Color(0.270588, 0.270588, 0.270588, 1)
theme_override_font_sizes/font_size = 15
text = "Mandatory change"
horizontal_alignment = 1
vertical_alignment = 1

[node name="Title20" type="Label" parent="OldWindow/Panel/ColorRect"]
layout_mode = 0
offset_left = 856.0
offset_top = 520.0
offset_right = 992.0
offset_bottom = 567.0
theme_override_colors/font_color = Color(0.270588, 0.270588, 0.270588, 1)
theme_override_font_sizes/font_size = 15
text = "Mandatory installation"
horizontal_alignment = 1
vertical_alignment = 1

[node name="Title10" type="Label" parent="OldWindow/Panel/ColorRect"]
layout_mode = 0
offset_left = 385.0
offset_top = 328.0
offset_right = 521.0
offset_bottom = 375.0
theme_override_colors/font_color = Color(0.270588, 0.270588, 0.270588, 1)
theme_override_font_sizes/font_size = 15
text = "Subsidy"
horizontal_alignment = 1
vertical_alignment = 1

[node name="Title11" type="Label" parent="OldWindow/Panel/ColorRect"]
layout_mode = 0
offset_left = 625.0
offset_top = 328.0
offset_right = 761.0
offset_bottom = 375.0
theme_override_colors/font_color = Color(0.270588, 0.270588, 0.270588, 1)
theme_override_font_sizes/font_size = 15
text = "Subsidy"
horizontal_alignment = 1
vertical_alignment = 1

[node name="Title12" type="Label" parent="OldWindow/Panel/ColorRect"]
layout_mode = 0
offset_left = 497.0
offset_top = 328.0
offset_right = 633.0
offset_bottom = 375.0
theme_override_colors/font_color = Color(0.270588, 0.270588, 0.270588, 1)
theme_override_font_sizes/font_size = 15
text = "Tax"
horizontal_alignment = 1
vertical_alignment = 1

[node name="Title13" type="Label" parent="OldWindow/Panel/ColorRect"]
layout_mode = 0
offset_left = 729.0
offset_top = 328.0
offset_right = 865.0
offset_bottom = 375.0
theme_override_colors/font_color = Color(0.270588, 0.270588, 0.270588, 1)
theme_override_font_sizes/font_size = 15
text = "Tax"
horizontal_alignment = 1
vertical_alignment = 1

[node name="Title2" type="Label" parent="OldWindow/Panel/ColorRect"]
layout_mode = 0
offset_left = 48.0
offset_top = 392.0
offset_right = 256.0
offset_bottom = 439.0
theme_override_colors/font_color = Color(0.270588, 0.270588, 0.270588, 1)
theme_override_font_sizes/font_size = 20
text = "Regulation"
vertical_alignment = 1

[node name="Title3" type="Label" parent="OldWindow/Panel/ColorRect"]
layout_mode = 0
offset_left = 48.0
offset_top = 203.0
offset_right = 256.0
offset_bottom = 250.0
theme_override_colors/font_color = Color(0.270588, 0.270588, 0.270588, 1)
theme_override_font_sizes/font_size = 20
text = "Subsidy / Tax"
vertical_alignment = 1

[node name="Button2" type="Button" parent="OldWindow/Panel/ColorRect"]
layout_mode = 0
offset_left = 1080.0
offset_right = 1098.0
offset_bottom = 31.0
theme_override_colors/font_color = Color(0, 0, 0, 1)
text = "X"
flat = true

[node name="PolicyButton" type="Button" parent="OldWindow/Panel/ColorRect"]
custom_minimum_size = Vector2(0, 80)
layout_mode = 2
offset_left = 176.0
offset_top = 64.0
offset_right = 264.0
offset_bottom = 144.0
tooltip_text = "Information campaign explaining the advantages of renewable energy."
theme_override_font_sizes/font_size = 35
theme_override_styles/normal = SubResource("StyleBoxFlat_oju76")
text = "🍃"

[node name="Button4" type="Button" parent="OldWindow/Panel/ColorRect"]
custom_minimum_size = Vector2(0, 80)
layout_mode = 2
offset_left = 64.0
offset_top = 259.0
offset_right = 152.0
offset_bottom = 339.0
theme_override_font_sizes/font_size = 35
theme_override_styles/normal = SubResource("StyleBoxFlat_oju76")
text = "🌬"

[node name="Button11" type="Button" parent="OldWindow/Panel/ColorRect"]
custom_minimum_size = Vector2(0, 80)
layout_mode = 2
offset_left = 64.0
offset_top = 456.0
offset_right = 152.0
offset_bottom = 536.0
theme_override_font_sizes/font_size = 35
theme_override_styles/normal = SubResource("StyleBoxFlat_oju76")
text = "🌬"

[node name="Button5" type="Button" parent="OldWindow/Panel/ColorRect"]
custom_minimum_size = Vector2(0, 80)
layout_mode = 2
offset_left = 176.0
offset_top = 259.0
offset_right = 264.0
offset_bottom = 339.0
theme_override_font_sizes/font_size = 35
theme_override_styles/normal = SubResource("StyleBoxFlat_oju76")
text = "🌞"

[node name="Button12" type="Button" parent="OldWindow/Panel/ColorRect"]
custom_minimum_size = Vector2(0, 80)
layout_mode = 2
offset_left = 176.0
offset_top = 456.0
offset_right = 264.0
offset_bottom = 536.0
theme_override_font_sizes/font_size = 35
theme_override_styles/normal = SubResource("StyleBoxFlat_oju76")
text = "🌞"

[node name="Button6" type="Button" parent="OldWindow/Panel/ColorRect"]
custom_minimum_size = Vector2(0, 80)
layout_mode = 2
offset_left = 690.0
offset_top = 64.0
offset_right = 778.0
offset_bottom = 144.0
tooltip_text = "Information campaign explaining the advantages of heating systems relying on renewable energy. "
theme_override_font_sizes/font_size = 35
theme_override_styles/normal = SubResource("StyleBoxFlat_hqyxx")
text = "♨"

[node name="Button18" type="Button" parent="OldWindow/Panel/ColorRect"]
custom_minimum_size = Vector2(0, 80)
layout_mode = 2
offset_left = 899.0
offset_top = 64.0
offset_right = 987.0
offset_bottom = 144.0
tooltip_text = "Information campaign explaining the advantages of heating systems relying on renewable energy. "
theme_override_font_sizes/font_size = 35
theme_override_styles/normal = SubResource("StyleBoxFlat_r08rr")
text = "🏠"

[node name="Button19" type="Button" parent="OldWindow/Panel/ColorRect"]
custom_minimum_size = Vector2(0, 80)
layout_mode = 2
offset_left = 891.0
offset_top = 448.0
offset_right = 979.0
offset_bottom = 528.0
tooltip_text = "Information campaign explaining the advantages of heating systems relying on renewable energy. "
theme_override_font_sizes/font_size = 35
theme_override_styles/normal = SubResource("StyleBoxFlat_vfsxn")
text = "🌆"

[node name="Button7" type="Button" parent="OldWindow/Panel/ColorRect"]
custom_minimum_size = Vector2(0, 80)
layout_mode = 2
offset_left = 465.0
offset_top = 64.0
offset_right = 553.0
offset_bottom = 144.0
tooltip_text = "Information campaign explaining the advantages of alternatives to fossil-fuel cars."
theme_override_font_sizes/font_size = 25
theme_override_styles/normal = SubResource("StyleBoxFlat_ip8xd")
text = "🚊🚘"

[node name="Button8" type="Button" parent="OldWindow/Panel/ColorRect"]
custom_minimum_size = Vector2(0, 80)
layout_mode = 2
offset_left = 288.0
offset_top = 259.0
offset_right = 376.0
offset_bottom = 339.0
theme_override_font_sizes/font_size = 35
theme_override_styles/normal = SubResource("StyleBoxFlat_oju76")
text = "🗑"

[node name="Button13" type="Button" parent="OldWindow/Panel/ColorRect"]
custom_minimum_size = Vector2(0, 80)
layout_mode = 2
offset_left = 288.0
offset_top = 456.0
offset_right = 376.0
offset_bottom = 536.0
theme_override_font_sizes/font_size = 35
theme_override_styles/normal = SubResource("StyleBoxFlat_oju76")
text = "🗑"

[node name="Button9" type="Button" parent="OldWindow/Panel/ColorRect"]
custom_minimum_size = Vector2(0, 80)
layout_mode = 2
offset_left = 409.0
offset_top = 259.0
offset_right = 489.0
offset_bottom = 339.0
theme_override_font_sizes/font_size = 35
theme_override_styles/normal = SubResource("StyleBoxFlat_ip8xd")
text = "📈"

[node name="Button14" type="Button" parent="OldWindow/Panel/ColorRect"]
custom_minimum_size = Vector2(0, 80)
layout_mode = 2
offset_left = 649.0
offset_top = 258.0
offset_right = 729.0
offset_bottom = 338.0
theme_override_font_sizes/font_size = 35
theme_override_styles/normal = SubResource("StyleBoxFlat_hqyxx")
text = "📈"

[node name="Button17" type="Button" parent="OldWindow/Panel/ColorRect"]
custom_minimum_size = Vector2(0, 80)
layout_mode = 2
offset_left = 690.0
offset_top = 454.0
offset_right = 770.0
offset_bottom = 534.0
theme_override_font_sizes/font_size = 35
theme_override_styles/normal = SubResource("StyleBoxFlat_hqyxx")
text = "🔄"

[node name="Button16" type="Button" parent="OldWindow/Panel/ColorRect"]
custom_minimum_size = Vector2(0, 80)
layout_mode = 2
offset_left = 465.0
offset_top = 454.0
offset_right = 545.0
offset_bottom = 534.0
theme_override_font_sizes/font_size = 35
theme_override_styles/normal = SubResource("StyleBoxFlat_ip8xd")
text = "🚫"

[node name="Button10" type="Button" parent="OldWindow/Panel/ColorRect"]
custom_minimum_size = Vector2(0, 80)
layout_mode = 2
offset_left = 753.0
offset_top = 256.0
offset_right = 833.0
offset_bottom = 336.0
theme_override_font_sizes/font_size = 35
theme_override_styles/normal = SubResource("StyleBoxFlat_hqyxx")
text = "📉"

[node name="Button15" type="Button" parent="OldWindow/Panel/ColorRect"]
custom_minimum_size = Vector2(0, 80)
layout_mode = 2
offset_left = 521.0
offset_top = 259.0
offset_right = 609.0
offset_bottom = 339.0
theme_override_font_sizes/font_size = 35
theme_override_styles/normal = SubResource("StyleBoxFlat_ip8xd")
text = "📉"

[node name="AnimationPlayer" type="AnimationPlayer" parent="."]
libraries = {
"": SubResource("AnimationLibrary_8dlcw")
}

[node name="ColorRect" type="ColorRect" parent="."]
anchors_preset = 15
anchor_right = 1.0
anchor_bottom = 1.0
grow_horizontal = 2
grow_vertical = 2
color = Color(0.168627, 0.168627, 0.168627, 0.619608)

[node name="NinePatchRect" type="NinePatchRect" parent="ColorRect"]
layout_mode = 1
anchors_preset = 8
anchor_left = 0.5
anchor_top = 0.5
anchor_right = 0.5
anchor_bottom = 0.5
offset_left = -540.0
offset_top = -381.5
offset_right = 540.0
offset_bottom = 381.5
grow_horizontal = 2
grow_vertical = 2
pivot_offset = Vector2(540, 381)
texture = ExtResource("2_2apud")
region_rect = Rect2(24, 28, 302, 216)
patch_margin_left = 20
patch_margin_top = 20
patch_margin_right = 20
patch_margin_bottom = 20

[node name="ColorRect" type="ColorRect" parent="ColorRect/NinePatchRect"]
layout_mode = 1
anchors_preset = 8
anchor_left = 0.5
anchor_top = 0.5
anchor_right = 0.5
anchor_bottom = 0.5
offset_left = -499.0
offset_top = -301.5
offset_right = 517.0
offset_bottom = 310.5
grow_horizontal = 2
grow_vertical = 2
color = Color(0.597656, 0.597656, 0.597656, 1)

[node name="ColorRect" type="ColorRect" parent="ColorRect/NinePatchRect/ColorRect"]
layout_mode = 1
anchors_preset = 9
anchor_bottom = 1.0
offset_left = 35.0
offset_top = -6.0
offset_right = 963.0
offset_bottom = -390.0
grow_vertical = 2
color = Color(0.760784, 0.760784, 0.760784, 1)

[node name="Wind_buildtime" parent="ColorRect/NinePatchRect/ColorRect/ColorRect" instance=ExtResource("3_wnx31")]
layout_mode = 1
anchors_preset = -1
anchor_left = 0.472
anchor_top = 0.185
anchor_right = 0.472
anchor_bottom = 0.185
<<<<<<< HEAD
offset_left = -54.184
offset_top = -63.72
offset_right = 65.816
offset_bottom = 56.28

[node name="Upgrade_wind" parent="ColorRect/NinePatchRect/ColorRect/ColorRect" instance=ExtResource("3_wnx31")]
layout_mode = 1
anchors_preset = -1
anchor_left = 0.486
anchor_top = 0.787
anchor_right = 0.486
anchor_bottom = 0.787
offset_left = -60.092
offset_top = -65.144
offset_right = 59.908
offset_bottom = 54.856
text = "🌬"

[node name="home_regulation" parent="ColorRect/NinePatchRect/ColorRect/ColorRect" instance=ExtResource("3_wnx31")]
layout_mode = 0
offset_left = 57.0
offset_top = 221.5
offset_right = 177.0
offset_bottom = 341.5
text = "🌞"

[node name="industry_subsidy" parent="ColorRect/NinePatchRect/ColorRect/ColorRect" instance=ExtResource("3_wnx31")]
=======
offset_left = -278.016
offset_top = 21.32
offset_right = -158.016
offset_bottom = 141.32

[node name="PolicyButton4" parent="ColorRect/NinePatchRect/ColorRect/ColorRect" instance=ExtResource("3_wnx31")]
>>>>>>> 2c48d291
layout_mode = 0
offset_left = 648.0
offset_top = 57.5
offset_right = 768.0
offset_bottom = 177.5
theme_override_styles/normal = SubResource("StyleBoxFlat_rcjrg")
text = "🏠"

[node name="ColorRect2" type="ColorRect" parent="ColorRect/NinePatchRect/ColorRect"]
layout_mode = 1
anchors_preset = -1
anchor_left = 0.954
anchor_right = 0.954
anchor_bottom = 1.0
offset_left = -934.264
offset_top = 273.5
offset_right = -8.26398
offset_bottom = 9.5
grow_horizontal = 0
grow_vertical = 2
color = Color(0.800781, 0.800781, 0.800781, 1)

[node name="PolicyButton8" parent="ColorRect/NinePatchRect/ColorRect/ColorRect2" instance=ExtResource("3_wnx31")]
layout_mode = 0
offset_left = 648.0
offset_top = 24.0
offset_right = 768.0
offset_bottom = 144.0
theme_override_styles/normal = SubResource("StyleBoxFlat_rcjrg")
text = "♨"

[node name="PolicyButton9" parent="ColorRect/NinePatchRect/ColorRect/ColorRect2" instance=ExtResource("3_wnx31")]
layout_mode = 0
offset_left = 648.0
offset_top = 192.0
offset_right = 768.0
offset_bottom = 312.0
theme_override_styles/normal = SubResource("StyleBoxFlat_rcjrg")
text = "🌆"

[node name="PolicyButton5" parent="ColorRect/NinePatchRect/ColorRect/ColorRect2" instance=ExtResource("3_wnx31")]
layout_mode = 1
anchors_preset = -1
anchor_left = 0.486
anchor_top = 0.787
anchor_right = 0.486
anchor_bottom = 0.787
offset_left = -282.036
offset_top = -225.876
offset_right = -162.036
offset_bottom = -105.876
text = "🌬"

[node name="PolicyButton6" parent="ColorRect/NinePatchRect/ColorRect/ColorRect2" instance=ExtResource("3_wnx31")]
layout_mode = 0
offset_left = 48.0
offset_top = 192.0
offset_right = 168.0
offset_bottom = 312.0
text = "🌞"

[node name="PolicyButton7" parent="ColorRect/NinePatchRect/ColorRect/ColorRect2" instance=ExtResource("3_wnx31")]
layout_mode = 0
offset_left = 272.0
offset_top = 192.0
offset_right = 392.0
offset_bottom = 312.0
text = "🌞"

[node name="Label" type="Label" parent="ColorRect/NinePatchRect"]
layout_mode = 0
offset_left = 68.0
offset_top = 73.5
offset_right = 280.0
offset_bottom = 131.5
theme_override_font_sizes/font_size = 30
text = "Campaigns"
horizontal_alignment = 1
vertical_alignment = 1

[node name="Label2" type="Label" parent="ColorRect/NinePatchRect"]
layout_mode = 0
offset_left = 44.0
offset_top = 353.5
offset_right = 256.0
offset_bottom = 411.5
theme_override_font_sizes/font_size = 30
text = "Policies"
horizontal_alignment = 1
vertical_alignment = 1

[node name="Popup" type="Panel" parent="ColorRect/NinePatchRect"]
visible = false
layout_mode = 1
anchors_preset = 15
anchor_right = 1.0
anchor_bottom = 1.0
grow_horizontal = 2
grow_vertical = 2

[node name="NinePatchRect" type="NinePatchRect" parent="ColorRect/NinePatchRect/Popup"]
layout_mode = 1
anchors_preset = 8
anchor_left = 0.5
anchor_top = 0.5
anchor_right = 0.5
anchor_bottom = 0.5
offset_left = -208.0
offset_top = -193.5
offset_right = 208.0
offset_bottom = 193.5
grow_horizontal = 2
grow_vertical = 2
texture = ExtResource("2_2apud")
region_rect = Rect2(26, 28, 298, 218)
patch_margin_left = 18
patch_margin_top = 18
patch_margin_right = 20
patch_margin_bottom = 20

[node name="ColorRect2" type="ColorRect" parent="ColorRect/NinePatchRect/Popup"]
layout_mode = 1
anchors_preset = 8
anchor_left = 0.5
anchor_top = 0.5
anchor_right = 0.5
anchor_bottom = 0.5
offset_left = -202.5
offset_top = -166.5
offset_right = 202.5
offset_bottom = 166.5
grow_horizontal = 2
grow_vertical = 2
color = Color(0.597656, 0.597656, 0.597656, 1)

[node name="Title" type="Label" parent="ColorRect/NinePatchRect/Popup/ColorRect2"]
layout_mode = 1
anchors_preset = 5
anchor_left = 0.5
anchor_right = 0.5
offset_left = -72.5
offset_top = -11.0
offset_right = 72.5
offset_bottom = 37.0
grow_horizontal = 2
theme_override_colors/font_color = Color(0, 0, 0, 1)
theme_override_font_sizes/font_size = 25
text = "Policy name"
horizontal_alignment = 1
vertical_alignment = 1

[node name="Text" type="Label" parent="ColorRect/NinePatchRect/Popup/ColorRect2"]
layout_mode = 1
anchors_preset = 8
anchor_left = 0.5
anchor_top = 0.5
anchor_right = 0.5
anchor_bottom = 0.5
offset_left = -159.5
offset_top = -115.5
offset_right = 160.5
offset_bottom = 57.5
grow_horizontal = 2
grow_vertical = 2
theme_override_font_sizes/font_size = 15
text = "Information campaign / Raise grants / Guaranteed purchase of _"
autowrap_mode = 3

[node name="Effect" type="Label" parent="ColorRect/NinePatchRect/Popup/ColorRect2"]
layout_mode = 0
offset_left = 98.5
offset_top = 116.5
offset_right = 295.5
offset_bottom = 248.5
theme_override_font_sizes/font_size = 21
text = "Effects:
 + n ⚡   
 - n 💰     
 n turns 
"
horizontal_alignment = 1
autowrap_mode = 3

[node name="PopularityL" type="Label" parent="ColorRect/NinePatchRect/Popup/ColorRect2"]
layout_mode = 1
anchors_preset = 7
anchor_left = 0.5
anchor_top = 1.0
anchor_right = 0.5
anchor_bottom = 1.0
offset_left = -176.0
offset_top = -58.5
offset_right = 81.0
offset_bottom = -32.5
grow_horizontal = 2
grow_vertical = 0
theme_override_colors/font_color = Color(0, 0, 0, 1)
text = "Estimated popularity with voters:"

[node name="Popularity" type="ProgressBar" parent="ColorRect/NinePatchRect/Popup/ColorRect2"]
layout_mode = 1
anchors_preset = 7
anchor_left = 0.5
anchor_top = 1.0
anchor_right = 0.5
anchor_bottom = 1.0
offset_left = -161.0
offset_top = -27.0
offset_right = 71.0
grow_horizontal = 2
grow_vertical = 0
theme_override_styles/fill = SubResource("StyleBoxFlat_77vk0")
value = 42.0

[node name="Vote" type="Button" parent="ColorRect/NinePatchRect/Popup/ColorRect2"]
layout_mode = 1
anchors_preset = 3
anchor_left = 1.0
anchor_top = 1.0
anchor_right = 1.0
anchor_bottom = 1.0
offset_left = -106.0
offset_top = -31.0
offset_right = -27.0
grow_horizontal = 0
grow_vertical = 0
text = "Vote
"<|MERGE_RESOLUTION|>--- conflicted
+++ resolved
@@ -622,7 +622,7 @@
 anchor_top = 0.185
 anchor_right = 0.472
 anchor_bottom = 0.185
-<<<<<<< HEAD
+
 offset_left = -54.184
 offset_top = -63.72
 offset_right = 65.816
@@ -650,14 +650,13 @@
 text = "🌞"
 
 [node name="industry_subsidy" parent="ColorRect/NinePatchRect/ColorRect/ColorRect" instance=ExtResource("3_wnx31")]
-=======
+
 offset_left = -278.016
 offset_top = 21.32
 offset_right = -158.016
 offset_bottom = 141.32
 
 [node name="PolicyButton4" parent="ColorRect/NinePatchRect/ColorRect/ColorRect" instance=ExtResource("3_wnx31")]
->>>>>>> 2c48d291
 layout_mode = 0
 offset_left = 648.0
 offset_top = 57.5
