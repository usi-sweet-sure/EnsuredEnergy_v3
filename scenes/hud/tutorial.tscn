--- conflicted
+++ resolved
@@ -267,17 +267,10 @@
 anchor_top = 0.5
 anchor_right = 0.5
 anchor_bottom = 0.5
-<<<<<<< HEAD
 offset_left = 640.0
 offset_top = 156.0
 offset_right = 904.0
 offset_bottom = 287.0
-=======
-offset_left = 318.0
-offset_top = 216.0
-offset_right = 582.0
-offset_bottom = 347.0
->>>>>>> 32c99ab1
 grow_horizontal = 2
 grow_vertical = 2
 texture = ExtResource("1_ua11s")
@@ -326,11 +319,7 @@
 
 [node name="Arrow" type="Sprite2D" parent="InfoBubble3"]
 self_modulate = Color(0.478431, 0.478431, 0.478431, 1)
-<<<<<<< HEAD
 position = Vector2(-13, 48)
-=======
-position = Vector2(272, 67)
->>>>>>> 32c99ab1
 texture = ExtResource("3_xv1gs")
 region_rect = Rect2(24, 24, 30, 32)
 
