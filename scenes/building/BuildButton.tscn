<<<<<<< HEAD
[gd_scene load_steps=61 format=3 uid="uid://banvqdghwoj3p"]
=======
[gd_scene load_steps=57 format=3 uid="uid://banvqdghwoj3p"]
>>>>>>> 2c48d291

[ext_resource type="Texture2D" uid="uid://uiiomylqkmqf" path="res://assets/new Power plants/Power plants/230601_CH_SUREgame_Power-Plants.psd_0019_Free-Slot.png" id="1_edwj0"]
[ext_resource type="PackedScene" uid="uid://ct4blqwh4y6ab" path="res://scenes/building/PowerPlant.tscn" id="1_wi5q3"]
[ext_resource type="Texture2D" uid="uid://blskwje2kl2w5" path="res://assets/new Power plants/Power plants/230601_CH_SUREgame_Power-Plants.psd_0000_Smoke-1.png" id="4_xclwe"]
[ext_resource type="Texture2D" uid="uid://cigv4d5ij1ymx" path="res://assets/new Power plants/Power plants/230601_CH_SUREgame_Power-Plants.psd_0011_Gas.png" id="5_4jvt0"]
[ext_resource type="Texture2D" uid="uid://cehdhadcxkehx" path="res://assets/new Power plants/Power plants/230601_CH_SUREgame_Power-Plants.psd_0001_Smoke-2.png" id="5_s6f5j"]
[ext_resource type="Texture2D" uid="uid://7igraqqaltxx" path="res://assets/new Power plants/Power plants/230601_CH_SUREgame_Power-Plants.psd_0002_Smoke-3.png" id="6_3vcfd"]
[ext_resource type="Texture2D" uid="uid://dnvf0ua70317k" path="res://assets/new Power plants/Power plants/230601_CH_SUREgame_Power-Plants.psd_0007_Water-Pump-2.png" id="8_gdfhs"]
[ext_resource type="Texture2D" uid="uid://40ncc2tsu56l" path="res://assets/new Power plants/Power plants/230601_CH_SUREgame_Power-Plants.psd_0008_Water-Pump-3.png" id="10_r5m2o"]
[ext_resource type="Texture2D" uid="uid://dt3vgdfiymmbl" path="res://assets/new Power plants/Power plants/230601_CH_SUREgame_Power-Plants.psd_0018_Hydrolic-Reservoir.png" id="10_ueb8a"]
[ext_resource type="Texture2D" uid="uid://dcpr8ukl4bkqc" path="res://assets/new Power plants/Power plants/230601_CH_SUREgame_Power-Plants.psd_0006_Water-Pump-1.png" id="11_4yjee"]
[ext_resource type="Texture2D" uid="uid://dn4l161c4rmxe" path="res://assets/new Power plants/Power plants/230601_CH_SUREgame_Power-Plants.psd_0026_Solar-2.png" id="11_yw74m"]
[ext_resource type="Texture2D" uid="uid://bgbm8t4r0m4a0" path="res://assets/new Power plants/Power plants/230601_CH_SUREgame_Power-Plants.psd_0025_Solar-1.png" id="12_2b7wd"]
[ext_resource type="Texture2D" uid="uid://cjnk71q5pp4a8" path="res://assets/new Power plants/Power plants/230601_CH_SUREgame_Power-Plants.psd_0027_Solar-3.png" id="12_lwhr4"]
[ext_resource type="Texture2D" uid="uid://cwrt2g3iv8p4p" path="res://assets/new Power plants/Power plants/230601_CH_SUREgame_Power-Plants.psd_0017_Tree.png" id="13_buqe2"]
[ext_resource type="Texture2D" uid="uid://bh1jd2q534s57" path="res://assets/new Power plants/Power plants/230601_CH_SUREgame_Power-Plants.psd_0020_Wind-1.png" id="14_sk126"]
[ext_resource type="Texture2D" uid="uid://c47ihdkfwask6" path="res://assets/new Power plants/Power plants/230601_CH_SUREgame_Power-Plants.psd_0009_Propeller-1.png" id="15_ipg12"]
[ext_resource type="Texture2D" uid="uid://b503cd7qshne7" path="res://assets/new Power plants/Power plants/230601_CH_SUREgame_Power-Plants.psd_0023_Under-Construction.png" id="16_ots00"]
[ext_resource type="Texture2D" uid="uid://eou3fo8c40ne" path="res://assets/new Power plants/Power plants/230601_CH_SUREgame_Power-Plants.psd_0015_Waste.png" id="17_f2csk"]
[ext_resource type="Texture2D" uid="uid://cwno5l0u5mavx" path="res://assets/new Power plants/Power plants/230601_CH_SUREgame_Power-Plants.psd_0021_Wind-2.png" id="17_hwjl1"]
[ext_resource type="Texture2D" uid="uid://c83qs7d4owesp" path="res://assets/new Power plants/Power plants/230601_CH_SUREgame_Power-Plants.psd_0012_Biomass.png" id="18_66dmx"]
[ext_resource type="Texture2D" uid="uid://py2jqgbip8j4" path="res://assets/new Power plants/Power plants/230601_CH_SUREgame_Power-Plants.psd_0022_Wind-3.png" id="18_rjr5t"]
[ext_resource type="Texture2D" uid="uid://cumvhtc05t8h5" path="res://assets/new Power plants/Power plants/230601_CH_SUREgame_Power-Plants.psd_0016_Hydrolic-River.png" id="19_e5dte"]
[ext_resource type="Texture2D" uid="uid://qq50ou5x8jbb" path="res://assets/new Power plants/Power plants/230601_CH_SUREgame_Power-Plants.psd_0003_Water-1.png" id="19_ll4xw"]
[ext_resource type="Texture2D" uid="uid://tep3shxoy2eg" path="res://assets/new Power plants/Power plants/230601_CH_SUREgame_Power-Plants.psd_0004_Water-2.png" id="20_h55rh"]
[ext_resource type="Texture2D" uid="uid://doe7y0txnwax7" path="res://assets/new Power plants/Power plants/230601_CH_SUREgame_Power-Plants.psd_0005_Water-3.png" id="21_g2ord"]
[ext_resource type="AudioStream" uid="uid://xl4bsmv07wdo" path="res://assets/Sounds/Coin and Purse 09.wav" id="22_2vpu6"]
[ext_resource type="AudioStream" uid="uid://dohnoi7wa60h6" path="res://assets/Sounds/Ambience_Place_Blacksmith_Shop_Loop.wav" id="22_ij0o5"]
[ext_resource type="AudioStream" uid="uid://c3jt3ou2rb68h" path="res://assets/Sounds/HammerHits.wav" id="22_pqfvq"]
[ext_resource type="AudioStream" uid="uid://bk0byrjhpqlci" path="res://assets/Sounds/Demolish 1_5.wav" id="23_jy6ch"]

[sub_resource type="Animation" id="Animation_q0r05"]
length = 0.001
tracks/0/type = "value"
tracks/0/imported = false
tracks/0/enabled = true
tracks/0/path = NodePath("Cloud4:scale")
tracks/0/interp = 1
tracks/0/loop_wrap = true
tracks/0/keys = {
"times": PackedFloat32Array(0),
"transitions": PackedFloat32Array(1),
"update": 0,
"values": [Vector2(1e-05, 1e-05)]
}
tracks/1/type = "value"
tracks/1/imported = false
tracks/1/enabled = true
tracks/1/path = NodePath("Cloud2:scale")
tracks/1/interp = 1
tracks/1/loop_wrap = true
tracks/1/keys = {
"times": PackedFloat32Array(0),
"transitions": PackedFloat32Array(1),
"update": 0,
"values": [Vector2(1e-05, 1e-05)]
}
tracks/2/type = "value"
tracks/2/imported = false
tracks/2/enabled = true
tracks/2/path = NodePath("Cloud3:scale")
tracks/2/interp = 1
tracks/2/loop_wrap = true
tracks/2/keys = {
"times": PackedFloat32Array(0),
"transitions": PackedFloat32Array(1),
"update": 0,
"values": [Vector2(1e-05, 1e-05)]
}
tracks/3/type = "value"
tracks/3/imported = false
tracks/3/enabled = true
tracks/3/path = NodePath("Cloud:scale")
tracks/3/interp = 1
tracks/3/loop_wrap = true
tracks/3/keys = {
"times": PackedFloat32Array(0),
"transitions": PackedFloat32Array(1),
"update": 0,
"values": [Vector2(1e-05, 1e-05)]
}
tracks/4/type = "value"
tracks/4/imported = false
tracks/4/enabled = true
tracks/4/path = NodePath("Cloud5:skew")
tracks/4/interp = 1
tracks/4/loop_wrap = true
tracks/4/keys = {
"times": PackedFloat32Array(0),
"transitions": PackedFloat32Array(1),
"update": 0,
"values": [-0.141372]
}
tracks/5/type = "value"
tracks/5/imported = false
tracks/5/enabled = true
tracks/5/path = NodePath("Cloud6:scale")
tracks/5/interp = 1
tracks/5/loop_wrap = true
tracks/5/keys = {
"times": PackedFloat32Array(0),
"transitions": PackedFloat32Array(1),
"update": 0,
"values": [Vector2(1e-05, 1e-05)]
}
tracks/6/type = "value"
tracks/6/imported = false
tracks/6/enabled = true
tracks/6/path = NodePath("Cloud:position")
tracks/6/interp = 1
tracks/6/loop_wrap = true
tracks/6/keys = {
"times": PackedFloat32Array(0),
"transitions": PackedFloat32Array(1),
"update": 0,
"values": [Vector2(74, -110)]
}
tracks/7/type = "value"
tracks/7/imported = false
tracks/7/enabled = true
tracks/7/path = NodePath("Cloud2:position")
tracks/7/interp = 1
tracks/7/loop_wrap = true
tracks/7/keys = {
"times": PackedFloat32Array(0),
"transitions": PackedFloat32Array(1),
"update": 0,
"values": [Vector2(23, -142)]
}
tracks/8/type = "value"
tracks/8/imported = false
tracks/8/enabled = true
tracks/8/path = NodePath("Cloud3:position")
tracks/8/interp = 1
tracks/8/loop_wrap = true
tracks/8/keys = {
"times": PackedFloat32Array(0),
"transitions": PackedFloat32Array(1),
"update": 0,
"values": [Vector2(59, -123)]
}
tracks/9/type = "value"
tracks/9/imported = false
tracks/9/enabled = true
tracks/9/path = NodePath("Cloud4:position")
tracks/9/interp = 1
tracks/9/loop_wrap = true
tracks/9/keys = {
"times": PackedFloat32Array(0),
"transitions": PackedFloat32Array(1),
"update": 0,
"values": [Vector2(129, -79)]
}
tracks/10/type = "value"
tracks/10/imported = false
tracks/10/enabled = true
tracks/10/path = NodePath("Cloud5:position")
tracks/10/interp = 1
tracks/10/loop_wrap = true
tracks/10/keys = {
"times": PackedFloat32Array(0),
"transitions": PackedFloat32Array(1),
"update": 0,
"values": [Vector2(131, -95)]
}
tracks/11/type = "value"
tracks/11/imported = false
tracks/11/enabled = true
tracks/11/path = NodePath("Cloud6:position")
tracks/11/interp = 1
tracks/11/loop_wrap = true
tracks/11/keys = {
"times": PackedFloat32Array(0),
"transitions": PackedFloat32Array(1),
"update": 0,
"values": [Vector2(95, -88)]
}
tracks/12/type = "value"
tracks/12/imported = false
tracks/12/enabled = true
tracks/12/path = NodePath("Cloud5:scale")
tracks/12/interp = 1
tracks/12/loop_wrap = true
tracks/12/keys = {
"times": PackedFloat32Array(0),
"transitions": PackedFloat32Array(1),
"update": 0,
"values": [Vector2(0, 0)]
}
tracks/13/type = "value"
tracks/13/imported = false
tracks/13/enabled = true
tracks/13/path = NodePath("Cloud:modulate")
tracks/13/interp = 1
tracks/13/loop_wrap = true
tracks/13/keys = {
"times": PackedFloat32Array(0),
"transitions": PackedFloat32Array(1),
"update": 0,
"values": [Color(0.333333, 0.333333, 0.333333, 0.784314)]
}
tracks/14/type = "value"
tracks/14/imported = false
tracks/14/enabled = true
tracks/14/path = NodePath("Cloud2:modulate")
tracks/14/interp = 1
tracks/14/loop_wrap = true
tracks/14/keys = {
"times": PackedFloat32Array(0),
"transitions": PackedFloat32Array(1),
"update": 0,
"values": [Color(0.333333, 0.333333, 0.333333, 0.784314)]
}
tracks/15/type = "value"
tracks/15/imported = false
tracks/15/enabled = true
tracks/15/path = NodePath("Cloud3:modulate")
tracks/15/interp = 1
tracks/15/loop_wrap = true
tracks/15/keys = {
"times": PackedFloat32Array(0),
"transitions": PackedFloat32Array(1),
"update": 0,
"values": [Color(0.333333, 0.333333, 0.333333, 0.784314)]
}
tracks/16/type = "value"
tracks/16/imported = false
tracks/16/enabled = true
tracks/16/path = NodePath("Cloud4:modulate")
tracks/16/interp = 1
tracks/16/loop_wrap = true
tracks/16/keys = {
"times": PackedFloat32Array(0),
"transitions": PackedFloat32Array(1),
"update": 0,
"values": [Color(0.333333, 0.333333, 0.333333, 0.784314)]
}
tracks/17/type = "value"
tracks/17/imported = false
tracks/17/enabled = true
tracks/17/path = NodePath("Cloud5:modulate")
tracks/17/interp = 1
tracks/17/loop_wrap = true
tracks/17/keys = {
"times": PackedFloat32Array(0),
"transitions": PackedFloat32Array(1),
"update": 0,
"values": [Color(0.333333, 0.333333, 0.333333, 0.784314)]
}
tracks/18/type = "value"
tracks/18/imported = false
tracks/18/enabled = true
tracks/18/path = NodePath("Cloud6:modulate")
tracks/18/interp = 1
tracks/18/loop_wrap = true
tracks/18/keys = {
"times": PackedFloat32Array(0),
"transitions": PackedFloat32Array(1),
"update": 0,
"values": [Color(0.333333, 0.333333, 0.333333, 0.784314)]
}

[sub_resource type="Animation" id="Animation_qonkf"]
resource_name = "smoke"
length = 5.0
loop_mode = 1
tracks/0/type = "value"
tracks/0/imported = false
tracks/0/enabled = true
tracks/0/path = NodePath("Cloud4:scale")
tracks/0/interp = 1
tracks/0/loop_wrap = true
tracks/0/keys = {
"times": PackedFloat32Array(3, 3.9, 5),
"transitions": PackedFloat32Array(1, 1, 1),
"update": 0,
"values": [Vector2(1e-05, 1e-05), Vector2(1, 1), Vector2(1e-05, 1e-05)]
}
tracks/1/type = "value"
tracks/1/imported = false
tracks/1/enabled = true
tracks/1/path = NodePath("Cloud2:scale")
tracks/1/interp = 1
tracks/1/loop_wrap = true
tracks/1/keys = {
"times": PackedFloat32Array(1, 2.2, 3.8),
"transitions": PackedFloat32Array(1, 1, 1),
"update": 0,
"values": [Vector2(1e-05, 1e-05), Vector2(1, 1), Vector2(1e-05, 1e-05)]
}
tracks/2/type = "value"
tracks/2/imported = false
tracks/2/enabled = true
tracks/2/path = NodePath("Cloud3:scale")
tracks/2/interp = 1
tracks/2/loop_wrap = true
tracks/2/keys = {
"times": PackedFloat32Array(0, 1.6, 3.3),
"transitions": PackedFloat32Array(1, 1, 1),
"update": 0,
"values": [Vector2(1e-05, 1e-05), Vector2(1, 1), Vector2(1e-05, 1e-05)]
}
tracks/3/type = "value"
tracks/3/imported = false
tracks/3/enabled = true
tracks/3/path = NodePath("Cloud:scale")
tracks/3/interp = 1
tracks/3/loop_wrap = true
tracks/3/keys = {
"times": PackedFloat32Array(0, 1, 3.9),
"transitions": PackedFloat32Array(1, 1, 1),
"update": 0,
"values": [Vector2(1e-05, 1e-05), Vector2(1, 1), Vector2(1e-05, 1e-05)]
}
tracks/4/type = "value"
tracks/4/imported = false
tracks/4/enabled = true
tracks/4/path = NodePath("Cloud5:skew")
tracks/4/interp = 1
tracks/4/loop_wrap = true
tracks/4/keys = {
"times": PackedFloat32Array(0, 1.2, 2.4, 3.9, 5),
"transitions": PackedFloat32Array(1, 1, 1, 1, 1),
"update": 0,
"values": [0.0, -0.141372, 0.102974, -0.141372, 0.102974]
}
tracks/5/type = "value"
tracks/5/imported = false
tracks/5/enabled = true
tracks/5/path = NodePath("Cloud6:scale")
tracks/5/interp = 1
tracks/5/loop_wrap = true
tracks/5/keys = {
"times": PackedFloat32Array(0, 1.8, 1.9, 5),
"transitions": PackedFloat32Array(1, 1, 1, 1),
"update": 0,
"values": [Vector2(1, 1), Vector2(1e-05, 1e-05), Vector2(1e-05, 1e-05), Vector2(1, 1)]
}
tracks/6/type = "value"
tracks/6/imported = false
tracks/6/enabled = true
tracks/6/path = NodePath("Cloud:position")
tracks/6/interp = 1
tracks/6/loop_wrap = true
tracks/6/keys = {
"times": PackedFloat32Array(0, 5),
"transitions": PackedFloat32Array(1, 1),
"update": 0,
"values": [Vector2(74, -110), Vector2(75, -162)]
}
tracks/7/type = "value"
tracks/7/imported = false
tracks/7/enabled = true
tracks/7/path = NodePath("Cloud2:position")
tracks/7/interp = 1
tracks/7/loop_wrap = true
tracks/7/keys = {
"times": PackedFloat32Array(1, 4.1),
"transitions": PackedFloat32Array(1, 1),
"update": 0,
"values": [Vector2(23, -161), Vector2(22, -203)]
}
tracks/8/type = "value"
tracks/8/imported = false
tracks/8/enabled = true
tracks/8/path = NodePath("Cloud3:position")
tracks/8/interp = 1
tracks/8/loop_wrap = true
tracks/8/keys = {
"times": PackedFloat32Array(0, 5),
"transitions": PackedFloat32Array(1, 1),
"update": 0,
"values": [Vector2(57, -161), Vector2(57, -226)]
}
tracks/9/type = "value"
tracks/9/imported = false
tracks/9/enabled = true
tracks/9/path = NodePath("Cloud4:position")
tracks/9/interp = 1
tracks/9/loop_wrap = true
tracks/9/keys = {
"times": PackedFloat32Array(0, 5),
"transitions": PackedFloat32Array(1, 1),
"update": 0,
"values": [Vector2(129, -79), Vector2(131, -174)]
}
tracks/10/type = "value"
tracks/10/imported = false
tracks/10/enabled = true
tracks/10/path = NodePath("Cloud5:position")
tracks/10/interp = 1
tracks/10/loop_wrap = true
tracks/10/keys = {
"times": PackedFloat32Array(0, 5),
"transitions": PackedFloat32Array(1, 1),
"update": 0,
"values": [Vector2(131, -95), Vector2(133, -180)]
}
tracks/11/type = "value"
tracks/11/imported = false
tracks/11/enabled = true
tracks/11/path = NodePath("Cloud6:position")
tracks/11/interp = 1
tracks/11/loop_wrap = true
tracks/11/keys = {
"times": PackedFloat32Array(0, 1.8, 1.9, 5),
"transitions": PackedFloat32Array(1, 1, 1, 1),
"update": 0,
"values": [Vector2(86, -195), Vector2(91, -252), Vector2(94, -91), Vector2(86, -195)]
}
tracks/12/type = "value"
tracks/12/imported = false
tracks/12/enabled = true
tracks/12/path = NodePath("Cloud5:scale")
tracks/12/interp = 1
tracks/12/loop_wrap = true
tracks/12/keys = {
"times": PackedFloat32Array(0, 1.5, 3),
"transitions": PackedFloat32Array(1, 1, 1),
"update": 0,
"values": [Vector2(1e-05, 1e-05), Vector2(1, 1), Vector2(1e-05, 1e-05)]
}
tracks/13/type = "value"
tracks/13/imported = false
tracks/13/enabled = true
tracks/13/path = NodePath("Cloud:modulate")
tracks/13/interp = 1
tracks/13/loop_wrap = true
tracks/13/keys = {
"times": PackedFloat32Array(0, 1, 3.9),
"transitions": PackedFloat32Array(1, 1, 1),
"update": 0,
"values": [Color(0.333333, 0.333333, 0.333333, 0), Color(0.333333, 0.333333, 0.333333, 0.784314), Color(0.333333, 0.333333, 0.333333, 0)]
}
tracks/14/type = "value"
tracks/14/imported = false
tracks/14/enabled = true
tracks/14/path = NodePath("Cloud2:modulate")
tracks/14/interp = 1
tracks/14/loop_wrap = true
tracks/14/keys = {
"times": PackedFloat32Array(1, 2.2, 3.8),
"transitions": PackedFloat32Array(1, 1, 1),
"update": 0,
"values": [Color(0.333333, 0.333333, 0.333333, 0), Color(0.333333, 0.333333, 0.333333, 0.784314), Color(0.333333, 0.333333, 0.333333, 0)]
}
tracks/15/type = "value"
tracks/15/imported = false
tracks/15/enabled = true
tracks/15/path = NodePath("Cloud3:modulate")
tracks/15/interp = 1
tracks/15/loop_wrap = true
tracks/15/keys = {
"times": PackedFloat32Array(0, 1.6, 3.3),
"transitions": PackedFloat32Array(1, 1, 1),
"update": 0,
"values": [Color(0.333333, 0.333333, 0.333333, 0), Color(0.333333, 0.333333, 0.333333, 0.784314), Color(0.333333, 0.333333, 0.333333, 0)]
}
tracks/16/type = "value"
tracks/16/imported = false
tracks/16/enabled = true
tracks/16/path = NodePath("Cloud4:modulate")
tracks/16/interp = 1
tracks/16/loop_wrap = true
tracks/16/keys = {
"times": PackedFloat32Array(3, 3.9, 5),
"transitions": PackedFloat32Array(1, 1, 1),
"update": 0,
"values": [Color(0.333333, 0.333333, 0.333333, 0), Color(0.333333, 0.333333, 0.333333, 0.784314), Color(0.333333, 0.333333, 0.333333, 0)]
}
tracks/17/type = "value"
tracks/17/imported = false
tracks/17/enabled = true
tracks/17/path = NodePath("Cloud5:modulate")
tracks/17/interp = 1
tracks/17/loop_wrap = true
tracks/17/keys = {
"times": PackedFloat32Array(0, 1.5, 3),
"transitions": PackedFloat32Array(1, 1, 1),
"update": 0,
"values": [Color(0.333333, 0.333333, 0.333333, 0), Color(0.333333, 0.333333, 0.333333, 0.784314), Color(0.333333, 0.333333, 0.333333, 0)]
}
tracks/18/type = "value"
tracks/18/imported = false
tracks/18/enabled = true
tracks/18/path = NodePath("Cloud6:modulate")
tracks/18/interp = 1
tracks/18/loop_wrap = true
tracks/18/keys = {
"times": PackedFloat32Array(0, 1.9, 5),
"transitions": PackedFloat32Array(1, 1, 1),
"update": 0,
"values": [Color(0.333333, 0.333333, 0.333333, 0.784314), Color(0.333333, 0.333333, 0.333333, 0), Color(0.333333, 0.333333, 0.333333, 0.784314)]
}

[sub_resource type="AnimationLibrary" id="AnimationLibrary_wuk7f"]
_data = {
"RESET": SubResource("Animation_q0r05"),
"smoke": SubResource("Animation_qonkf")
}

[sub_resource type="Animation" id="Animation_6xjqo"]
length = 0.001
tracks/0/type = "value"
tracks/0/imported = false
tracks/0/enabled = true
tracks/0/path = NodePath("Water:skew")
tracks/0/interp = 1
tracks/0/loop_wrap = true
tracks/0/keys = {
"times": PackedFloat32Array(0),
"transitions": PackedFloat32Array(1),
"update": 0,
"values": [-0.0349066]
}
tracks/1/type = "value"
tracks/1/imported = false
tracks/1/enabled = true
tracks/1/path = NodePath("Water:modulate")
tracks/1/interp = 1
tracks/1/loop_wrap = true
tracks/1/keys = {
"times": PackedFloat32Array(0),
"transitions": PackedFloat32Array(1),
"update": 0,
"values": [Color(1, 1, 1, 0)]
}
tracks/2/type = "value"
tracks/2/imported = false
tracks/2/enabled = true
tracks/2/path = NodePath("Water2:modulate")
tracks/2/interp = 1
tracks/2/loop_wrap = true
tracks/2/keys = {
"times": PackedFloat32Array(0),
"transitions": PackedFloat32Array(1),
"update": 0,
"values": [Color(1, 1, 1, 0)]
}
tracks/3/type = "value"
tracks/3/imported = false
tracks/3/enabled = true
tracks/3/path = NodePath("Water3:modulate")
tracks/3/interp = 1
tracks/3/loop_wrap = true
tracks/3/keys = {
"times": PackedFloat32Array(0),
"transitions": PackedFloat32Array(1),
"update": 0,
"values": [Color(1, 1, 1, 0.0784314)]
}

[sub_resource type="Animation" id="Animation_anud6"]
resource_name = "water"
length = 2.0
loop_mode = 1
tracks/0/type = "value"
tracks/0/imported = false
tracks/0/enabled = true
tracks/0/path = NodePath("Water:skew")
tracks/0/interp = 1
tracks/0/loop_wrap = true
tracks/0/keys = {
"times": PackedFloat32Array(0, 0.5, 1),
"transitions": PackedFloat32Array(1, 1, 1),
"update": 0,
"values": [-0.0349066, 0.0349066, -0.0349066]
}
tracks/1/type = "value"
tracks/1/imported = false
tracks/1/enabled = true
tracks/1/path = NodePath("Water:modulate")
tracks/1/interp = 1
tracks/1/loop_wrap = true
tracks/1/keys = {
"times": PackedFloat32Array(0, 0.5, 1.2),
"transitions": PackedFloat32Array(1, 1, 1),
"update": 0,
"values": [Color(1, 1, 1, 0), Color(1, 1, 1, 0.588235), Color(1, 1, 1, 0)]
}
tracks/2/type = "value"
tracks/2/imported = false
tracks/2/enabled = true
tracks/2/path = NodePath("Water2:modulate")
tracks/2/interp = 1
tracks/2/loop_wrap = true
tracks/2/keys = {
"times": PackedFloat32Array(0.3, 1, 1.7),
"transitions": PackedFloat32Array(1, 1, 1),
"update": 0,
"values": [Color(1, 1, 1, 0), Color(1, 1, 1, 0.588235), Color(1, 1, 1, 0)]
}
tracks/3/type = "value"
tracks/3/imported = false
tracks/3/enabled = true
tracks/3/path = NodePath("Water3:modulate")
tracks/3/interp = 1
tracks/3/loop_wrap = true
tracks/3/keys = {
"times": PackedFloat32Array(0.8, 1.5, 2),
"transitions": PackedFloat32Array(1, 1, 1),
"update": 0,
"values": [Color(1, 1, 1, 0), Color(1, 1, 1, 0.588235), Color(1, 1, 1, 0)]
}

[sub_resource type="AnimationLibrary" id="AnimationLibrary_dd3cj"]
_data = {
"RESET": SubResource("Animation_6xjqo"),
"water": SubResource("Animation_anud6")
}

[sub_resource type="Gradient" id="Gradient_yhjo2"]
offsets = PackedFloat32Array(0.145695, 0.953642)
colors = PackedColorArray(1, 1, 1, 1, 0, 0, 0, 1)

[sub_resource type="GradientTexture2D" id="GradientTexture2D_ekq5o"]
gradient = SubResource("Gradient_yhjo2")
fill_to = Vector2(0.0186916, 0.0233645)

[sub_resource type="Animation" id="Animation_4a1o7"]
length = 0.001
tracks/0/type = "value"
tracks/0/imported = false
tracks/0/enabled = true
tracks/0/path = NodePath("PointLight2D:texture:fill_from")
tracks/0/interp = 1
tracks/0/loop_wrap = true
tracks/0/keys = {
"times": PackedFloat32Array(0),
"transitions": PackedFloat32Array(1),
"update": 0,
"values": [Vector2(0, 0)]
}
tracks/1/type = "value"
tracks/1/imported = false
tracks/1/enabled = true
tracks/1/path = NodePath("PointLight2D:texture:fill_to")
tracks/1/interp = 1
tracks/1/loop_wrap = true
tracks/1/keys = {
"times": PackedFloat32Array(0),
"transitions": PackedFloat32Array(1),
"update": 0,
"values": [Vector2(0.0186916, 0.0233645)]
}
tracks/2/type = "value"
tracks/2/imported = false
tracks/2/enabled = true
tracks/2/path = NodePath("PointLight2D:energy")
tracks/2/interp = 1
tracks/2/loop_wrap = true
tracks/2/keys = {
"times": PackedFloat32Array(0),
"transitions": PackedFloat32Array(1),
"update": 0,
"values": [0.0]
}

[sub_resource type="Animation" id="Animation_ea2ed"]
resource_name = "sun"
length = 4.0
loop_mode = 1
tracks/0/type = "value"
tracks/0/imported = false
tracks/0/enabled = true
tracks/0/path = NodePath("PointLight2D:texture:fill_from")
tracks/0/interp = 1
tracks/0/loop_wrap = true
tracks/0/keys = {
"times": PackedFloat32Array(0.9, 1.1, 1.3),
"transitions": PackedFloat32Array(1, 1, 1),
"update": 0,
"values": [Vector2(0, 0), Vector2(1, 1), Vector2(0.915888, 0.906542)]
}
tracks/1/type = "value"
tracks/1/imported = false
tracks/1/enabled = true
tracks/1/path = NodePath("PointLight2D:texture:fill_to")
tracks/1/interp = 1
tracks/1/loop_wrap = true
tracks/1/keys = {
"times": PackedFloat32Array(0.9, 1.1, 1.3),
"transitions": PackedFloat32Array(1, 1, 1),
"update": 0,
"values": [Vector2(0.046729, 0.0514019), Vector2(0, 0), Vector2(1, 1)]
}
tracks/2/type = "value"
tracks/2/imported = false
tracks/2/enabled = true
tracks/2/path = NodePath("PointLight2D:energy")
tracks/2/interp = 1
tracks/2/loop_wrap = true
tracks/2/keys = {
"times": PackedFloat32Array(0.9, 1.1, 1.3),
"transitions": PackedFloat32Array(1, 1, 1),
"update": 0,
"values": [0.0, 0.4, 0.0]
}

[sub_resource type="AnimationLibrary" id="AnimationLibrary_p040j"]
_data = {
"RESET": SubResource("Animation_4a1o7"),
"sun": SubResource("Animation_ea2ed")
}

[sub_resource type="AtlasTexture" id="AtlasTexture_tned4"]
atlas = ExtResource("15_ipg12")
region = Rect2(20, 88, 16, 32)

[sub_resource type="AtlasTexture" id="AtlasTexture_ytual"]
atlas = ExtResource("15_ipg12")
region = Rect2(0, 36, 24, 40)

[sub_resource type="AtlasTexture" id="AtlasTexture_pding"]
atlas = ExtResource("15_ipg12")
region = Rect2(30, 60, 30, 20)

[sub_resource type="Animation" id="Animation_s3im0"]
length = 0.001
tracks/0/type = "value"
tracks/0/imported = false
tracks/0/enabled = true
tracks/0/path = NodePath("Sprite/Turbine:rotation")
tracks/0/interp = 1
tracks/0/loop_wrap = true
tracks/0/keys = {
"times": PackedFloat32Array(0),
"transitions": PackedFloat32Array(1),
"update": 0,
"values": [0.0]
}
tracks/1/type = "value"
tracks/1/imported = false
tracks/1/enabled = true
tracks/1/path = NodePath("Sprite/Turbine:offset")
tracks/1/interp = 1
tracks/1/loop_wrap = true
tracks/1/keys = {
"times": PackedFloat32Array(0),
"transitions": PackedFloat32Array(1),
"update": 0,
"values": [Vector2(-12, -20)]
}
tracks/2/type = "value"
tracks/2/imported = false
tracks/2/enabled = true
tracks/2/path = NodePath("Sprite/Turbine2:rotation")
tracks/2/interp = 1
tracks/2/loop_wrap = true
tracks/2/keys = {
"times": PackedFloat32Array(0),
"transitions": PackedFloat32Array(1),
"update": 0,
"values": [0.0]
}
tracks/3/type = "value"
tracks/3/imported = false
tracks/3/enabled = true
tracks/3/path = NodePath("Sprite/Turbine3:rotation")
tracks/3/interp = 1
tracks/3/loop_wrap = true
tracks/3/keys = {
"times": PackedFloat32Array(0),
"transitions": PackedFloat32Array(1),
"update": 0,
"values": [0.0]
}
tracks/4/type = "value"
tracks/4/imported = false
tracks/4/enabled = true
tracks/4/path = NodePath("Sprite/Turbine5:rotation")
tracks/4/interp = 1
tracks/4/loop_wrap = true
tracks/4/keys = {
"times": PackedFloat32Array(0),
"transitions": PackedFloat32Array(1),
"update": 0,
"values": [0.785398]
}
tracks/5/type = "value"
tracks/5/imported = false
tracks/5/enabled = true
tracks/5/path = NodePath("Sprite/Turbine6:rotation")
tracks/5/interp = 1
tracks/5/loop_wrap = true
tracks/5/keys = {
"times": PackedFloat32Array(0),
"transitions": PackedFloat32Array(1),
"update": 0,
"values": [1.39626]
}
tracks/6/type = "value"
tracks/6/imported = false
tracks/6/enabled = true
tracks/6/path = NodePath("Sprite/Turbine4:rotation")
tracks/6/interp = 1
tracks/6/loop_wrap = true
tracks/6/keys = {
"times": PackedFloat32Array(0),
"transitions": PackedFloat32Array(1),
"update": 0,
"values": [1.39626]
}
tracks/7/type = "value"
tracks/7/imported = false
tracks/7/enabled = true
tracks/7/path = NodePath("Sprite/Turbine4:modulate")
tracks/7/interp = 1
tracks/7/loop_wrap = true
tracks/7/keys = {
"times": PackedFloat32Array(0),
"transitions": PackedFloat32Array(1),
"update": 0,
"values": [Color(1, 1, 1, 0)]
}
tracks/8/type = "value"
tracks/8/imported = false
tracks/8/enabled = true
tracks/8/path = NodePath("Sprite/Turbine5:modulate")
tracks/8/interp = 1
tracks/8/loop_wrap = true
tracks/8/keys = {
"times": PackedFloat32Array(0),
"transitions": PackedFloat32Array(1),
"update": 0,
"values": [Color(1, 1, 1, 0)]
}
tracks/9/type = "value"
tracks/9/imported = false
tracks/9/enabled = true
tracks/9/path = NodePath("Sprite/Turbine6:modulate")
tracks/9/interp = 1
tracks/9/loop_wrap = true
tracks/9/keys = {
"times": PackedFloat32Array(0),
"transitions": PackedFloat32Array(1),
"update": 0,
"values": [Color(1, 1, 1, 0)]
}

[sub_resource type="Animation" id="Animation_7lfvt"]
resource_name = "spin"
length = 0.3
loop_mode = 1
tracks/0/type = "value"
tracks/0/imported = false
tracks/0/enabled = true
tracks/0/path = NodePath("Sprite/Turbine:rotation")
tracks/0/interp = 1
tracks/0/loop_wrap = true
tracks/0/keys = {
"times": PackedFloat32Array(0, 0.1, 0.2),
"transitions": PackedFloat32Array(1, 1, 1),
"update": 1,
"values": [0.0, 0.785398, 1.5708]
}
tracks/1/type = "value"
tracks/1/imported = false
tracks/1/enabled = true
tracks/1/path = NodePath("Sprite/Turbine:offset")
tracks/1/interp = 1
tracks/1/loop_wrap = true
tracks/1/keys = {
"times": PackedFloat32Array(0),
"transitions": PackedFloat32Array(1),
"update": 0,
"values": [Vector2(-12, -20)]
}
tracks/2/type = "value"
tracks/2/imported = false
tracks/2/enabled = true
tracks/2/path = NodePath("Sprite/Turbine2:rotation")
tracks/2/interp = 1
tracks/2/loop_wrap = true
tracks/2/keys = {
"times": PackedFloat32Array(0, 0.1, 0.2),
"transitions": PackedFloat32Array(1, 1, 1),
"update": 1,
"values": [0.0, 1.39626, 2.26893]
}
tracks/3/type = "value"
tracks/3/imported = false
tracks/3/enabled = true
tracks/3/path = NodePath("Sprite/Turbine3:rotation")
tracks/3/interp = 1
tracks/3/loop_wrap = true
tracks/3/keys = {
"times": PackedFloat32Array(0, 0.1, 0.2),
"transitions": PackedFloat32Array(1, 1, 1),
"update": 1,
"values": [0.0, 1.39626, 2.26893]
}
tracks/4/type = "value"
tracks/4/imported = false
tracks/4/enabled = true
tracks/4/path = NodePath("Sprite/Turbine5:rotation")
tracks/4/interp = 1
tracks/4/loop_wrap = true
tracks/4/keys = {
"times": PackedFloat32Array(0, 0.1, 0.2),
"transitions": PackedFloat32Array(1, 1, 1),
"update": 1,
"values": [-0.610865, 0.349066, 1.22173]
}
tracks/5/type = "value"
tracks/5/imported = false
tracks/5/enabled = true
tracks/5/path = NodePath("Sprite/Turbine6:rotation")
tracks/5/interp = 1
tracks/5/loop_wrap = true
tracks/5/keys = {
"times": PackedFloat32Array(0, 0.1, 0.2),
"transitions": PackedFloat32Array(1, 1, 1),
"update": 1,
"values": [1.39626, 0.785398, 4.01426]
}
tracks/6/type = "value"
tracks/6/imported = false
tracks/6/enabled = true
tracks/6/path = NodePath("Sprite/Turbine4:rotation")
tracks/6/interp = 1
tracks/6/loop_wrap = true
tracks/6/keys = {
"times": PackedFloat32Array(0, 0.1, 0.2),
"transitions": PackedFloat32Array(1, 1, 1),
"update": 1,
"values": [-0.523599, 0.349066, -0.785398]
}

[sub_resource type="AnimationLibrary" id="AnimationLibrary_dcpmn"]
_data = {
"RESET": SubResource("Animation_s3im0"),
"spin": SubResource("Animation_7lfvt")
}

[sub_resource type="Animation" id="Animation_kfh41"]
length = 0.001
tracks/0/type = "value"
tracks/0/imported = false
tracks/0/enabled = true
tracks/0/path = NodePath("Smoke:position")
tracks/0/interp = 1
tracks/0/loop_wrap = true
tracks/0/keys = {
"times": PackedFloat32Array(0),
"transitions": PackedFloat32Array(1),
"update": 0,
"values": [Vector2(105, -215)]
}
tracks/1/type = "value"
tracks/1/imported = false
tracks/1/enabled = true
tracks/1/path = NodePath("Smoke2:position")
tracks/1/interp = 1
tracks/1/loop_wrap = true
tracks/1/keys = {
"times": PackedFloat32Array(0),
"transitions": PackedFloat32Array(1),
"update": 0,
"values": [Vector2(115, -285)]
}
tracks/2/type = "value"
tracks/2/imported = false
tracks/2/enabled = true
tracks/2/path = NodePath("Smoke3:position")
tracks/2/interp = 1
tracks/2/loop_wrap = true
tracks/2/keys = {
"times": PackedFloat32Array(0),
"transitions": PackedFloat32Array(1),
"update": 0,
"values": [Vector2(110, -375)]
}
tracks/3/type = "value"
tracks/3/imported = false
tracks/3/enabled = true
tracks/3/path = NodePath("Smoke:modulate")
tracks/3/interp = 1
tracks/3/loop_wrap = true
tracks/3/keys = {
"times": PackedFloat32Array(0),
"transitions": PackedFloat32Array(1),
"update": 0,
"values": [Color(0.345098, 0.345098, 0.345098, 0)]
}
tracks/4/type = "value"
tracks/4/imported = false
tracks/4/enabled = true
tracks/4/path = NodePath("Smoke2:modulate")
tracks/4/interp = 1
tracks/4/loop_wrap = true
tracks/4/keys = {
"times": PackedFloat32Array(0),
"transitions": PackedFloat32Array(1),
"update": 0,
"values": [Color(0.345098, 0.345098, 0.345098, 0)]
}
tracks/5/type = "value"
tracks/5/imported = false
tracks/5/enabled = true
tracks/5/path = NodePath("Smoke3:modulate")
tracks/5/interp = 1
tracks/5/loop_wrap = true
tracks/5/keys = {
"times": PackedFloat32Array(0),
"transitions": PackedFloat32Array(1),
"update": 0,
"values": [Color(0.345098, 0.345098, 0.345098, 0)]
}
tracks/6/type = "value"
tracks/6/imported = false
tracks/6/enabled = true
tracks/6/path = NodePath("Smoke4:position")
tracks/6/interp = 1
tracks/6/loop_wrap = true
tracks/6/keys = {
"times": PackedFloat32Array(0),
"transitions": PackedFloat32Array(1),
"update": 0,
"values": [Vector2(30, -235)]
}
tracks/7/type = "value"
tracks/7/imported = false
tracks/7/enabled = true
tracks/7/path = NodePath("Smoke5:position")
tracks/7/interp = 1
tracks/7/loop_wrap = true
tracks/7/keys = {
"times": PackedFloat32Array(0),
"transitions": PackedFloat32Array(1),
"update": 0,
"values": [Vector2(15, -295)]
}
tracks/8/type = "value"
tracks/8/imported = false
tracks/8/enabled = true
tracks/8/path = NodePath("Smoke6:position")
tracks/8/interp = 1
tracks/8/loop_wrap = true
tracks/8/keys = {
"times": PackedFloat32Array(0),
"transitions": PackedFloat32Array(1),
"update": 0,
"values": [Vector2(25, -345)]
}
tracks/9/type = "value"
tracks/9/imported = false
tracks/9/enabled = true
tracks/9/path = NodePath("Smoke4:modulate")
tracks/9/interp = 1
tracks/9/loop_wrap = true
tracks/9/keys = {
"times": PackedFloat32Array(0),
"transitions": PackedFloat32Array(1),
"update": 0,
"values": [Color(0.345098, 0.345098, 0.345098, 0)]
}
tracks/10/type = "value"
tracks/10/imported = false
tracks/10/enabled = true
tracks/10/path = NodePath("Smoke5:modulate")
tracks/10/interp = 1
tracks/10/loop_wrap = true
tracks/10/keys = {
"times": PackedFloat32Array(0),
"transitions": PackedFloat32Array(1),
"update": 0,
"values": [Color(0.345098, 0.345098, 0.345098, 0)]
}
tracks/11/type = "value"
tracks/11/imported = false
tracks/11/enabled = true
tracks/11/path = NodePath("Smoke6:modulate")
tracks/11/interp = 1
tracks/11/loop_wrap = true
tracks/11/keys = {
"times": PackedFloat32Array(0),
"transitions": PackedFloat32Array(1),
"update": 0,
"values": [Color(0.345098, 0.345098, 0.345098, 0)]
}

[sub_resource type="Animation" id="Animation_3ui28"]
resource_name = "Smoke"
length = 5.0
loop_mode = 1
tracks/0/type = "value"
tracks/0/imported = false
tracks/0/enabled = true
tracks/0/path = NodePath("Smoke:position")
tracks/0/interp = 1
tracks/0/loop_wrap = true
tracks/0/keys = {
"times": PackedFloat32Array(0, 2.4),
"transitions": PackedFloat32Array(1, 1),
"update": 0,
"values": [Vector2(105, -215), Vector2(120, -255)]
}
tracks/1/type = "value"
tracks/1/imported = false
tracks/1/enabled = true
tracks/1/path = NodePath("Smoke2:position")
tracks/1/interp = 1
tracks/1/loop_wrap = true
tracks/1/keys = {
"times": PackedFloat32Array(0.2, 2.6),
"transitions": PackedFloat32Array(1, 1),
"update": 0,
"values": [Vector2(115, -285), Vector2(125, -330)]
}
tracks/2/type = "value"
tracks/2/imported = false
tracks/2/enabled = true
tracks/2/path = NodePath("Smoke3:position")
tracks/2/interp = 1
tracks/2/loop_wrap = true
tracks/2/keys = {
"times": PackedFloat32Array(0.4, 2.9),
"transitions": PackedFloat32Array(1, 1),
"update": 0,
"values": [Vector2(110, -375), Vector2(120, -420)]
}
tracks/3/type = "value"
tracks/3/imported = false
tracks/3/enabled = true
tracks/3/path = NodePath("Smoke:modulate")
tracks/3/interp = 1
tracks/3/loop_wrap = true
tracks/3/keys = {
"times": PackedFloat32Array(0, 0.5, 1.3, 2.4),
"transitions": PackedFloat32Array(1, 1, 1, 1),
"update": 0,
"values": [Color(0.345098, 0.345098, 0.345098, 0), Color(0.345098, 0.345098, 0.345098, 0.588235), Color(0.345098, 0.345098, 0.345098, 0.588235), Color(0.345098, 0.345098, 0.345098, 0)]
}
tracks/4/type = "value"
tracks/4/imported = false
tracks/4/enabled = true
tracks/4/path = NodePath("Smoke2:modulate")
tracks/4/interp = 1
tracks/4/loop_wrap = true
tracks/4/keys = {
"times": PackedFloat32Array(0.2, 0.9, 1.8, 2.6),
"transitions": PackedFloat32Array(1, 1, 1, 1),
"update": 0,
"values": [Color(0.345098, 0.345098, 0.345098, 0), Color(0.345098, 0.345098, 0.345098, 0.588235), Color(0.345098, 0.345098, 0.345098, 0.588235), Color(0.345098, 0.345098, 0.345098, 0)]
}
tracks/5/type = "value"
tracks/5/imported = false
tracks/5/enabled = true
tracks/5/path = NodePath("Smoke3:modulate")
tracks/5/interp = 1
tracks/5/loop_wrap = true
tracks/5/keys = {
"times": PackedFloat32Array(0.4, 1.2, 2, 2.9),
"transitions": PackedFloat32Array(1, 1, 1, 1),
"update": 0,
"values": [Color(0.345098, 0.345098, 0.345098, 0), Color(0.345098, 0.345098, 0.345098, 0.588235), Color(0.345098, 0.345098, 0.345098, 0.588235), Color(0.345098, 0.345098, 0.345098, 0)]
}
tracks/6/type = "value"
tracks/6/imported = false
tracks/6/enabled = true
tracks/6/path = NodePath("Smoke4:position")
tracks/6/interp = 1
tracks/6/loop_wrap = true
tracks/6/keys = {
"times": PackedFloat32Array(0.8, 3.5),
"transitions": PackedFloat32Array(1, 1),
"update": 0,
"values": [Vector2(30, -235), Vector2(30, -270)]
}
tracks/7/type = "value"
tracks/7/imported = false
tracks/7/enabled = true
tracks/7/path = NodePath("Smoke5:position")
tracks/7/interp = 1
tracks/7/loop_wrap = true
tracks/7/keys = {
"times": PackedFloat32Array(1.3, 3.9),
"transitions": PackedFloat32Array(1, 1),
"update": 0,
"values": [Vector2(15, -295), Vector2(15, -365)]
}
tracks/8/type = "value"
tracks/8/imported = false
tracks/8/enabled = true
tracks/8/path = NodePath("Smoke6:position")
tracks/8/interp = 1
tracks/8/loop_wrap = true
tracks/8/keys = {
"times": PackedFloat32Array(1.5, 4.6),
"transitions": PackedFloat32Array(1, 1),
"update": 0,
"values": [Vector2(25, -345), Vector2(25, -420)]
}
tracks/9/type = "value"
tracks/9/imported = false
tracks/9/enabled = true
tracks/9/path = NodePath("Smoke4:modulate")
tracks/9/interp = 1
tracks/9/loop_wrap = true
tracks/9/keys = {
"times": PackedFloat32Array(0.8, 1.5, 2.4, 3.5),
"transitions": PackedFloat32Array(1, 1, 1, 1),
"update": 0,
"values": [Color(0.345098, 0.345098, 0.345098, 0), Color(0.345098, 0.345098, 0.345098, 0.588235), Color(0.345098, 0.345098, 0.345098, 0.588235), Color(0.345098, 0.345098, 0.345098, 0)]
}
tracks/10/type = "value"
tracks/10/imported = false
tracks/10/enabled = true
tracks/10/path = NodePath("Smoke5:modulate")
tracks/10/interp = 1
tracks/10/loop_wrap = true
tracks/10/keys = {
"times": PackedFloat32Array(1.3, 2.1, 2.8, 3.9),
"transitions": PackedFloat32Array(1, 1, 1, 1),
"update": 0,
"values": [Color(0.345098, 0.345098, 0.345098, 0), Color(0.345098, 0.345098, 0.345098, 0.588235), Color(0.345098, 0.345098, 0.345098, 0.588235), Color(0.345098, 0.345098, 0.345098, 0)]
}
tracks/11/type = "value"
tracks/11/imported = false
tracks/11/enabled = true
tracks/11/path = NodePath("Smoke6:modulate")
tracks/11/interp = 1
tracks/11/loop_wrap = true
tracks/11/keys = {
"times": PackedFloat32Array(1.5, 2.4, 3, 4.6),
"transitions": PackedFloat32Array(1, 1, 1, 1),
"update": 0,
"values": [Color(0.345098, 0.345098, 0.345098, 0), Color(0.345098, 0.345098, 0.345098, 0.392157), Color(0.345098, 0.345098, 0.345098, 0.392157), Color(0.345098, 0.345098, 0.345098, 0)]
}

[sub_resource type="AnimationLibrary" id="AnimationLibrary_5ewng"]
_data = {
"RESET": SubResource("Animation_kfh41"),
"Smoke": SubResource("Animation_3ui28")
}

[sub_resource type="Animation" id="Animation_6iuy7"]
length = 0.001
tracks/0/type = "value"
tracks/0/imported = false
tracks/0/enabled = true
tracks/0/path = NodePath("Smoke:position")
tracks/0/interp = 1
tracks/0/loop_wrap = true
tracks/0/keys = {
"times": PackedFloat32Array(0),
"transitions": PackedFloat32Array(1),
"update": 0,
"values": [Vector2(-53, -263)]
}
tracks/1/type = "value"
tracks/1/imported = false
tracks/1/enabled = true
tracks/1/path = NodePath("Smoke2:position")
tracks/1/interp = 1
tracks/1/loop_wrap = true
tracks/1/keys = {
"times": PackedFloat32Array(0),
"transitions": PackedFloat32Array(1),
"update": 0,
"values": [Vector2(-23, -328)]
}
tracks/2/type = "value"
tracks/2/imported = false
tracks/2/enabled = true
tracks/2/path = NodePath("Smoke3:position")
tracks/2/interp = 1
tracks/2/loop_wrap = true
tracks/2/keys = {
"times": PackedFloat32Array(0),
"transitions": PackedFloat32Array(1),
"update": 0,
"values": [Vector2(-18, -403)]
}
tracks/3/type = "value"
tracks/3/imported = false
tracks/3/enabled = true
tracks/3/path = NodePath("Smoke:modulate")
tracks/3/interp = 1
tracks/3/loop_wrap = true
tracks/3/keys = {
"times": PackedFloat32Array(0),
"transitions": PackedFloat32Array(1),
"update": 0,
"values": [Color(0.345098, 0.345098, 0.345098, 0)]
}
tracks/4/type = "value"
tracks/4/imported = false
tracks/4/enabled = true
tracks/4/path = NodePath("Smoke2:modulate")
tracks/4/interp = 1
tracks/4/loop_wrap = true
tracks/4/keys = {
"times": PackedFloat32Array(0),
"transitions": PackedFloat32Array(1),
"update": 0,
"values": [Color(0.345098, 0.345098, 0.345098, 0)]
}
tracks/5/type = "value"
tracks/5/imported = false
tracks/5/enabled = true
tracks/5/path = NodePath("Smoke3:modulate")
tracks/5/interp = 1
tracks/5/loop_wrap = true
tracks/5/keys = {
"times": PackedFloat32Array(0),
"transitions": PackedFloat32Array(1),
"update": 0,
"values": [Color(0.345098, 0.345098, 0.345098, 0)]
}
tracks/6/type = "value"
tracks/6/imported = false
tracks/6/enabled = true
tracks/6/path = NodePath("Smoke4:position")
tracks/6/interp = 1
tracks/6/loop_wrap = true
tracks/6/keys = {
"times": PackedFloat32Array(0),
"transitions": PackedFloat32Array(1),
"update": 0,
"values": [Vector2(-135, -225)]
}
tracks/7/type = "value"
tracks/7/imported = false
tracks/7/enabled = true
tracks/7/path = NodePath("Smoke5:position")
tracks/7/interp = 1
tracks/7/loop_wrap = true
tracks/7/keys = {
"times": PackedFloat32Array(0),
"transitions": PackedFloat32Array(1),
"update": 0,
"values": [Vector2(-115, -300)]
}
tracks/8/type = "value"
tracks/8/imported = false
tracks/8/enabled = true
tracks/8/path = NodePath("Smoke5:modulate")
tracks/8/interp = 1
tracks/8/loop_wrap = true
tracks/8/keys = {
"times": PackedFloat32Array(0),
"transitions": PackedFloat32Array(1),
"update": 0,
"values": [Color(0.345098, 0.345098, 0.345098, 0)]
}
tracks/9/type = "value"
tracks/9/imported = false
tracks/9/enabled = true
tracks/9/path = NodePath("Smoke4:modulate")
tracks/9/interp = 1
tracks/9/loop_wrap = true
tracks/9/keys = {
"times": PackedFloat32Array(0),
"transitions": PackedFloat32Array(1),
"update": 0,
"values": [Color(0.345098, 0.345098, 0.345098, 0)]
}

[sub_resource type="Animation" id="Animation_mrklp"]
resource_name = "Smoke"
length = 3.0
loop_mode = 1
tracks/0/type = "value"
tracks/0/imported = false
tracks/0/enabled = true
tracks/0/path = NodePath("Smoke:position")
tracks/0/interp = 1
tracks/0/loop_wrap = true
tracks/0/keys = {
"times": PackedFloat32Array(0, 2),
"transitions": PackedFloat32Array(1, 1),
"update": 0,
"values": [Vector2(-53, -263), Vector2(-48, -303)]
}
tracks/1/type = "value"
tracks/1/imported = false
tracks/1/enabled = true
tracks/1/path = NodePath("Smoke2:position")
tracks/1/interp = 1
tracks/1/loop_wrap = true
tracks/1/keys = {
"times": PackedFloat32Array(0, 2),
"transitions": PackedFloat32Array(1, 1),
"update": 0,
"values": [Vector2(-23, -328), Vector2(-18, -353)]
}
tracks/2/type = "value"
tracks/2/imported = false
tracks/2/enabled = true
tracks/2/path = NodePath("Smoke3:position")
tracks/2/interp = 1
tracks/2/loop_wrap = true
tracks/2/keys = {
"times": PackedFloat32Array(0, 2),
"transitions": PackedFloat32Array(1, 1),
"update": 0,
"values": [Vector2(-18, -403), Vector2(-3, -443)]
}
tracks/3/type = "value"
tracks/3/imported = false
tracks/3/enabled = true
tracks/3/path = NodePath("Smoke:modulate")
tracks/3/interp = 1
tracks/3/loop_wrap = true
tracks/3/keys = {
"times": PackedFloat32Array(0, 0.7, 1.8),
"transitions": PackedFloat32Array(1, 1, 1),
"update": 0,
"values": [Color(0.345098, 0.345098, 0.345098, 0), Color(0.345098, 0.345098, 0.345098, 0.588235), Color(0.345098, 0.345098, 0.345098, 0)]
}
tracks/4/type = "value"
tracks/4/imported = false
tracks/4/enabled = true
tracks/4/path = NodePath("Smoke2:modulate")
tracks/4/interp = 1
tracks/4/loop_wrap = true
tracks/4/keys = {
"times": PackedFloat32Array(0, 0.8, 2),
"transitions": PackedFloat32Array(1, 1, 1),
"update": 0,
"values": [Color(0.345098, 0.345098, 0.345098, 0), Color(0.345098, 0.345098, 0.345098, 0.588235), Color(0.345098, 0.345098, 0.345098, 0)]
}
tracks/5/type = "value"
tracks/5/imported = false
tracks/5/enabled = true
tracks/5/path = NodePath("Smoke3:modulate")
tracks/5/interp = 1
tracks/5/loop_wrap = true
tracks/5/keys = {
"times": PackedFloat32Array(0.2, 1, 2),
"transitions": PackedFloat32Array(1, 1, 1),
"update": 0,
"values": [Color(0.345098, 0.345098, 0.345098, 0), Color(0.345098, 0.345098, 0.345098, 0.588235), Color(0.345098, 0.345098, 0.345098, 0)]
}
tracks/6/type = "value"
tracks/6/imported = false
tracks/6/enabled = true
tracks/6/path = NodePath("Smoke4:position")
tracks/6/interp = 1
tracks/6/loop_wrap = true
tracks/6/keys = {
"times": PackedFloat32Array(0, 0.8, 1.4, 2.6),
"transitions": PackedFloat32Array(1, 1, 1, 1),
"update": 0,
"values": [Vector2(-135, -225), Vector2(-125, -250), Vector2(-135, -225), Vector2(-125, -250)]
}
tracks/7/type = "value"
tracks/7/imported = false
tracks/7/enabled = true
tracks/7/path = NodePath("Smoke5:position")
tracks/7/interp = 1
tracks/7/loop_wrap = true
tracks/7/keys = {
"times": PackedFloat32Array(0, 0.8, 1.4, 2.6),
"transitions": PackedFloat32Array(1, 1, 1, 1),
"update": 0,
"values": [Vector2(-115, -300), Vector2(-100, -330), Vector2(-115, -300), Vector2(-100, -330)]
}
tracks/8/type = "value"
tracks/8/imported = false
tracks/8/enabled = true
tracks/8/path = NodePath("Smoke5:modulate")
tracks/8/interp = 1
tracks/8/loop_wrap = true
tracks/8/keys = {
"times": PackedFloat32Array(0, 0.3, 0.8, 1.4, 1.6, 2.1, 2.6),
"transitions": PackedFloat32Array(1, 1, 1, 1, 1, 1, 1),
"update": 0,
"values": [Color(0.345098, 0.345098, 0.345098, 0), Color(0.345098, 0.345098, 0.345098, 0.588235), Color(0.345098, 0.345098, 0.345098, 0), Color(0.345098, 0.345098, 0.345098, 0), Color(0.345098, 0.345098, 0.345098, 0.588235), Color(0.345098, 0.345098, 0.345098, 0.588235), Color(0.345098, 0.345098, 0.345098, 0)]
}
tracks/9/type = "value"
tracks/9/imported = false
tracks/9/enabled = true
tracks/9/path = NodePath("Smoke4:modulate")
tracks/9/interp = 1
tracks/9/loop_wrap = true
tracks/9/keys = {
"times": PackedFloat32Array(0, 0.3, 0.8, 1.4, 1.6, 2, 2.6),
"transitions": PackedFloat32Array(1, 1, 1, 1, 1, 1, 1),
"update": 0,
"values": [Color(0.345098, 0.345098, 0.345098, 0), Color(0.345098, 0.345098, 0.345098, 0.588235), Color(0.345098, 0.345098, 0.345098, 0), Color(0.345098, 0.345098, 0.345098, 0), Color(0.345098, 0.345098, 0.345098, 0.588235), Color(0.345098, 0.345098, 0.345098, 0.588235), Color(0.345098, 0.345098, 0.345098, 0)]
}

[sub_resource type="AnimationLibrary" id="AnimationLibrary_rrkkx"]
_data = {
"RESET": SubResource("Animation_6iuy7"),
"Smoke": SubResource("Animation_mrklp")
}

[sub_resource type="Animation" id="Animation_cx5dv"]
length = 0.001
tracks/0/type = "value"
tracks/0/imported = false
tracks/0/enabled = true
tracks/0/path = NodePath("Water:modulate")
tracks/0/interp = 1
tracks/0/loop_wrap = true
tracks/0/keys = {
"times": PackedFloat32Array(0),
"transitions": PackedFloat32Array(1),
"update": 0,
"values": [Color(1, 1, 1, 0.588235)]
}
tracks/1/type = "value"
tracks/1/imported = false
tracks/1/enabled = true
tracks/1/path = NodePath("Water2:modulate")
tracks/1/interp = 1
tracks/1/loop_wrap = true
tracks/1/keys = {
"times": PackedFloat32Array(0),
"transitions": PackedFloat32Array(1),
"update": 0,
"values": [Color(1, 1, 1, 0.588235)]
}
tracks/2/type = "value"
tracks/2/imported = false
tracks/2/enabled = true
tracks/2/path = NodePath("Water3:modulate")
tracks/2/interp = 1
tracks/2/loop_wrap = true
tracks/2/keys = {
"times": PackedFloat32Array(0),
"transitions": PackedFloat32Array(1),
"update": 0,
"values": [Color(1, 1, 1, 0.588235)]
}

[sub_resource type="Animation" id="Animation_ji2x8"]
resource_name = "water"
loop_mode = 1
tracks/0/type = "value"
tracks/0/imported = false
tracks/0/enabled = true
tracks/0/path = NodePath("Water:modulate")
tracks/0/interp = 1
tracks/0/loop_wrap = true
tracks/0/keys = {
"times": PackedFloat32Array(0, 0.2, 0.4, 0.5, 0.8, 1),
"transitions": PackedFloat32Array(1, 1, 1, 1, 1, 1),
"update": 0,
"values": [Color(1, 1, 1, 0), Color(1, 1, 1, 0.588235), Color(1, 1, 1, 0.588235), Color(1, 1, 1, 0), Color(1, 1, 1, 0.588235), Color(1, 1, 1, 0)]
}
tracks/1/type = "value"
tracks/1/imported = false
tracks/1/enabled = true
tracks/1/path = NodePath("Water2:modulate")
tracks/1/interp = 1
tracks/1/loop_wrap = true
tracks/1/keys = {
"times": PackedFloat32Array(0.1, 0.3, 0.7, 0.9),
"transitions": PackedFloat32Array(1, 1, 1, 1),
"update": 0,
"values": [Color(1, 1, 1, 0), Color(1, 1, 1, 0.588235), Color(1, 1, 1, 0.588235), Color(1, 1, 1, 0)]
}
tracks/2/type = "value"
tracks/2/imported = false
tracks/2/enabled = true
tracks/2/path = NodePath("Water3:modulate")
tracks/2/interp = 1
tracks/2/loop_wrap = true
tracks/2/keys = {
"times": PackedFloat32Array(0.3, 0.5, 0.7, 1),
"transitions": PackedFloat32Array(1, 1, 1, 1),
"update": 0,
"values": [Color(1, 1, 1, 0), Color(1, 1, 1, 0.588235), Color(1, 1, 1, 0.588235), Color(1, 1, 1, 0)]
}

[sub_resource type="AnimationLibrary" id="AnimationLibrary_flnhf"]
_data = {
"RESET": SubResource("Animation_cx5dv"),
"water": SubResource("Animation_ji2x8")
}

<<<<<<< HEAD
[sub_resource type="Gradient" id="Gradient_88axa"]
colors = PackedColorArray(1, 1, 1, 1, 1, 1, 1, 0)

[sub_resource type="GradientTexture1D" id="GradientTexture1D_eqh2j"]
gradient = SubResource("Gradient_88axa")

[sub_resource type="Curve" id="Curve_2jnog"]
_data = [Vector2(0, 1), 0.0, 0.0, 0, 0, Vector2(1, 0), 0.0, 0.0, 0, 0]
point_count = 2

[sub_resource type="CurveTexture" id="CurveTexture_5iqfb"]
curve = SubResource("Curve_2jnog")

[sub_resource type="ParticleProcessMaterial" id="ParticleProcessMaterial_gw5dc"]
emission_shape = 1
emission_sphere_radius = 128.0
particle_flag_disable_z = true
spread = 180.0
gravity = Vector3(0, 0, 0)
initial_velocity_min = 45.0
initial_velocity_max = 125.0
orbit_velocity_min = 0.0
orbit_velocity_max = 0.0
damping_min = 28.0
damping_max = 28.0
scale_curve = SubResource("CurveTexture_5iqfb")
color_ramp = SubResource("GradientTexture1D_eqh2j")
turbulence_enabled = true
=======
[sub_resource type="Theme" id="Theme_6inie"]
>>>>>>> 2c48d291

[sub_resource type="Animation" id="Animation_pm2y8"]
resource_name = "Money+"
tracks/0/type = "value"
tracks/0/imported = false
tracks/0/enabled = true
tracks/0/path = NodePath("Money:position")
tracks/0/interp = 1
tracks/0/loop_wrap = true
tracks/0/keys = {
"times": PackedFloat32Array(0, 1),
"transitions": PackedFloat32Array(1, 1),
"update": 0,
"values": [Vector2(57, 68), Vector2(57, 20)]
}
tracks/1/type = "value"
tracks/1/imported = false
tracks/1/enabled = true
tracks/1/path = NodePath("Money:visible")
tracks/1/interp = 1
tracks/1/loop_wrap = true
tracks/1/keys = {
"times": PackedFloat32Array(0, 1),
"transitions": PackedFloat32Array(1, 1),
"update": 1,
"values": [true, false]
}
tracks/2/type = "value"
tracks/2/imported = false
tracks/2/enabled = true
tracks/2/path = NodePath("Money:modulate")
tracks/2/interp = 1
tracks/2/loop_wrap = true
tracks/2/keys = {
"times": PackedFloat32Array(0, 0.5, 1),
"transitions": PackedFloat32Array(1, 1, 1),
"update": 0,
"values": [Color(0.0156863, 0.592157, 0, 1), Color(0.0156863, 0.592157, 0, 1), Color(0.0156863, 0.592157, 0, 0)]
}
<<<<<<< HEAD
tracks/3/type = "value"
tracks/3/imported = false
tracks/3/enabled = true
tracks/3/path = NodePath("SmokeParticles:emitting")
tracks/3/interp = 1
tracks/3/loop_wrap = true
tracks/3/keys = {
"times": PackedFloat32Array(0),
"transitions": PackedFloat32Array(1),
"update": 1,
"values": [true]
=======
tracks/3/type = "audio"
tracks/3/imported = false
tracks/3/enabled = true
tracks/3/path = NodePath("MoneySound")
tracks/3/interp = 1
tracks/3/loop_wrap = true
tracks/3/keys = {
"clips": [{
"end_offset": 0.0,
"start_offset": 0.0,
"stream": ExtResource("22_2vpu6")
}],
"times": PackedFloat32Array(0.3)
}
tracks/3/use_blend = true
tracks/4/type = "audio"
tracks/4/imported = false
tracks/4/enabled = true
tracks/4/path = NodePath("DestroySound")
tracks/4/interp = 1
tracks/4/loop_wrap = true
tracks/4/keys = {
"clips": [{
"end_offset": 0.0,
"start_offset": 0.0,
"stream": ExtResource("23_jy6ch")
}],
"times": PackedFloat32Array(0)
}
tracks/4/use_blend = true
tracks/5/type = "value"
tracks/5/imported = false
tracks/5/enabled = true
tracks/5/path = NodePath("DestroySound:volume_db")
tracks/5/interp = 1
tracks/5/loop_wrap = true
tracks/5/keys = {
"times": PackedFloat32Array(0),
"transitions": PackedFloat32Array(1),
"update": 0,
"values": [0.0]
}
tracks/6/type = "value"
tracks/6/imported = false
tracks/6/enabled = true
tracks/6/path = NodePath("DestroySound:pitch_scale")
tracks/6/interp = 1
tracks/6/loop_wrap = true
tracks/6/keys = {
"times": PackedFloat32Array(0),
"transitions": PackedFloat32Array(1),
"update": 0,
"values": [1.0]
>>>>>>> 2c48d291
}

[sub_resource type="Animation" id="Animation_gdbaf"]
resource_name = "Money-"
step = 0.05
tracks/0/type = "value"
tracks/0/imported = false
tracks/0/enabled = true
tracks/0/path = NodePath("Money:position")
tracks/0/interp = 1
tracks/0/loop_wrap = true
tracks/0/keys = {
"times": PackedFloat32Array(0, 1),
"transitions": PackedFloat32Array(1, 1),
"update": 0,
"values": [Vector2(57, 68), Vector2(57, 20)]
}
tracks/1/type = "value"
tracks/1/imported = false
tracks/1/enabled = true
tracks/1/path = NodePath("Money:visible")
tracks/1/interp = 1
tracks/1/loop_wrap = true
tracks/1/keys = {
"times": PackedFloat32Array(0, 1),
"transitions": PackedFloat32Array(1, 1),
"update": 1,
"values": [true, false]
}
tracks/2/type = "value"
tracks/2/imported = false
tracks/2/enabled = true
tracks/2/path = NodePath("Money:modulate")
tracks/2/interp = 1
tracks/2/loop_wrap = true
tracks/2/keys = {
"times": PackedFloat32Array(0, 0.5, 1),
"transitions": PackedFloat32Array(1, 1, 1),
"update": 0,
"values": [Color(1, 0, 0, 1), Color(1, 0, 0, 1), Color(1, 0, 0, 0)]
}
<<<<<<< HEAD
tracks/3/type = "value"
tracks/3/imported = false
tracks/3/enabled = true
tracks/3/path = NodePath("SmokeParticles:emitting")
tracks/3/interp = 1
tracks/3/loop_wrap = true
tracks/3/keys = {
"times": PackedFloat32Array(0),
"transitions": PackedFloat32Array(1),
"update": 1,
"values": [true]
=======
tracks/3/type = "audio"
tracks/3/imported = false
tracks/3/enabled = true
tracks/3/path = NodePath("MoneySound")
tracks/3/interp = 1
tracks/3/loop_wrap = true
tracks/3/keys = {
"clips": [{
"end_offset": 0.0,
"start_offset": 0.0,
"stream": ExtResource("22_2vpu6")
}],
"times": PackedFloat32Array(0)
}
tracks/3/use_blend = true
tracks/4/type = "audio"
tracks/4/imported = false
tracks/4/enabled = true
tracks/4/path = NodePath("HammerSound")
tracks/4/interp = 1
tracks/4/loop_wrap = true
tracks/4/keys = {
"clips": [{
"end_offset": 0.65,
"start_offset": 0.0,
"stream": ExtResource("22_pqfvq")
}, {
"end_offset": 0.65,
"start_offset": 0.0,
"stream": ExtResource("22_pqfvq")
}],
"times": PackedFloat32Array(0.15, 0.8)
}
tracks/4/use_blend = false
tracks/5/type = "value"
tracks/5/imported = false
tracks/5/enabled = true
tracks/5/path = NodePath("HammerSound:volume_db")
tracks/5/interp = 1
tracks/5/loop_wrap = true
tracks/5/keys = {
"times": PackedFloat32Array(0),
"transitions": PackedFloat32Array(1),
"update": 0,
"values": [-20.0]
}
tracks/6/type = "value"
tracks/6/imported = false
tracks/6/enabled = true
tracks/6/path = NodePath("HammerSound:pitch_scale")
tracks/6/interp = 1
tracks/6/loop_wrap = true
tracks/6/keys = {
"times": PackedFloat32Array(0),
"transitions": PackedFloat32Array(1),
"update": 0,
"values": [0.5]
}
tracks/7/type = "audio"
tracks/7/imported = false
tracks/7/enabled = true
tracks/7/path = NodePath("DestroySound")
tracks/7/interp = 1
tracks/7/loop_wrap = true
tracks/7/keys = {
"clips": [{
"end_offset": 0.0,
"start_offset": 0.0,
"stream": ExtResource("23_jy6ch")
}],
"times": PackedFloat32Array(0)
}
tracks/7/use_blend = true
tracks/8/type = "value"
tracks/8/imported = false
tracks/8/enabled = true
tracks/8/path = NodePath("DestroySound:volume_db")
tracks/8/interp = 1
tracks/8/loop_wrap = true
tracks/8/keys = {
"times": PackedFloat32Array(0),
"transitions": PackedFloat32Array(1),
"update": 0,
"values": [-10.0]
}
tracks/9/type = "value"
tracks/9/imported = false
tracks/9/enabled = true
tracks/9/path = NodePath("DestroySound:pitch_scale")
tracks/9/interp = 1
tracks/9/loop_wrap = true
tracks/9/keys = {
"times": PackedFloat32Array(0),
"transitions": PackedFloat32Array(1),
"update": 0,
"values": [1.5]
>>>>>>> 2c48d291
}

[sub_resource type="Animation" id="Animation_5sliq"]
length = 0.001
tracks/0/type = "value"
tracks/0/imported = false
tracks/0/enabled = true
tracks/0/path = NodePath("Money:position")
tracks/0/interp = 1
tracks/0/loop_wrap = true
tracks/0/keys = {
"times": PackedFloat32Array(0),
"transitions": PackedFloat32Array(1),
"update": 0,
"values": [Vector2(57, 68)]
}
tracks/1/type = "value"
tracks/1/imported = false
tracks/1/enabled = true
tracks/1/path = NodePath("Money:visible")
tracks/1/interp = 1
tracks/1/loop_wrap = true
tracks/1/keys = {
"times": PackedFloat32Array(0),
"transitions": PackedFloat32Array(1),
"update": 1,
"values": [false]
}
tracks/2/type = "value"
tracks/2/imported = false
tracks/2/enabled = true
tracks/2/path = NodePath("Money:modulate")
tracks/2/interp = 1
tracks/2/loop_wrap = true
tracks/2/keys = {
"times": PackedFloat32Array(0),
"transitions": PackedFloat32Array(1),
"update": 0,
"values": [Color(1, 0, 0, 1)]
}
tracks/3/type = "value"
tracks/3/imported = false
tracks/3/enabled = true
<<<<<<< HEAD
tracks/3/path = NodePath("SmokeParticles:emitting")
=======
tracks/3/path = NodePath("HammerSound:volume_db")
>>>>>>> 2c48d291
tracks/3/interp = 1
tracks/3/loop_wrap = true
tracks/3/keys = {
"times": PackedFloat32Array(0),
"transitions": PackedFloat32Array(1),
<<<<<<< HEAD
"update": 1,
"values": [false]
=======
"update": 0,
"values": [-10.0]
}
tracks/4/type = "value"
tracks/4/imported = false
tracks/4/enabled = true
tracks/4/path = NodePath("HammerSound:pitch_scale")
tracks/4/interp = 1
tracks/4/loop_wrap = true
tracks/4/keys = {
"times": PackedFloat32Array(0),
"transitions": PackedFloat32Array(1),
"update": 0,
"values": [0.8]
}
tracks/5/type = "value"
tracks/5/imported = false
tracks/5/enabled = true
tracks/5/path = NodePath("DestroySound:volume_db")
tracks/5/interp = 1
tracks/5/loop_wrap = true
tracks/5/keys = {
"times": PackedFloat32Array(0),
"transitions": PackedFloat32Array(1),
"update": 0,
"values": [-15.0]
}
tracks/6/type = "value"
tracks/6/imported = false
tracks/6/enabled = true
tracks/6/path = NodePath("DestroySound:pitch_scale")
tracks/6/interp = 1
tracks/6/loop_wrap = true
tracks/6/keys = {
"times": PackedFloat32Array(0),
"transitions": PackedFloat32Array(1),
"update": 0,
"values": [1.5]
>>>>>>> 2c48d291
}

[sub_resource type="AnimationLibrary" id="AnimationLibrary_xn1x5"]
_data = {
"Money+": SubResource("Animation_pm2y8"),
"Money-": SubResource("Animation_gdbaf"),
"RESET": SubResource("Animation_5sliq")
}

[node name="BuildButton" type="TextureButton" groups=["BB"]]
offset_right = 302.0
offset_bottom = 302.0
pivot_offset = Vector2(151, 151)
focus_mode = 0
mouse_default_cursor_shape = 2
texture_normal = ExtResource("1_edwj0")
texture_pressed = ExtResource("1_edwj0")
texture_hover = ExtResource("1_edwj0")
ignore_texture_size = true
stretch_mode = 0

[node name="Gas" parent="." instance=ExtResource("1_wi5q3")]
visible = false
position = Vector2(112, 88)
HasAnimation = true

[node name="Sprite" parent="Gas" index="0"]
texture = ExtResource("5_4jvt0")

[node name="Price" parent="Gas/PreviewInfo" index="3"]
layout_mode = 0
anchors_preset = 0
anchor_top = 0.0
anchor_bottom = 0.0
offset_left = 0.0
offset_top = 0.0
offset_right = 52.0
offset_bottom = 35.0
grow_vertical = 1

[node name="NameRect" parent="Gas" index="3"]
visible = false

[node name="HoverArea" parent="Gas" index="9"]
visible = false

[node name="AnimationPlayer" type="AnimationPlayer" parent="Gas"]
autoplay = "smoke"
libraries = {
"": SubResource("AnimationLibrary_wuk7f")
}

[node name="Cloud" type="Sprite2D" parent="Gas"]
modulate = Color(0.333333, 0.333333, 0.333333, 0.784314)
position = Vector2(74, -110)
scale = Vector2(1e-05, 1e-05)
texture = ExtResource("4_xclwe")

[node name="Cloud2" type="Sprite2D" parent="Gas"]
modulate = Color(0.333333, 0.333333, 0.333333, 0.784314)
position = Vector2(23, -142)
scale = Vector2(1e-05, 1e-05)
texture = ExtResource("5_s6f5j")

[node name="Cloud3" type="Sprite2D" parent="Gas"]
modulate = Color(0.333333, 0.333333, 0.333333, 0.784314)
position = Vector2(59, -123)
scale = Vector2(1e-05, 1e-05)
texture = ExtResource("6_3vcfd")

[node name="Cloud4" type="Sprite2D" parent="Gas"]
modulate = Color(0.333333, 0.333333, 0.333333, 0.784314)
position = Vector2(129, -79)
scale = Vector2(1e-05, 1e-05)
texture = ExtResource("4_xclwe")

[node name="Cloud5" type="Sprite2D" parent="Gas"]
modulate = Color(0.333333, 0.333333, 0.333333, 0.784314)
position = Vector2(131, -95)
scale = Vector2(1e-05, 1e-05)
skew = -0.141372
texture = ExtResource("5_s6f5j")

[node name="Cloud6" type="Sprite2D" parent="Gas"]
modulate = Color(0.333333, 0.333333, 0.333333, 0.784314)
position = Vector2(95, -88)
scale = Vector2(1e-05, 1e-05)
texture = ExtResource("6_3vcfd")

[node name="Hydro" parent="." instance=ExtResource("1_wi5q3")]
visible = false
position = Vector2(112, 88)
HasAnimation = true
_PlantType = 0

[node name="Sprite" parent="Hydro" index="0"]
texture = ExtResource("10_ueb8a")

[node name="Price" parent="Hydro/PreviewInfo" index="3"]
layout_mode = 0
anchors_preset = 0
anchor_top = 0.0
anchor_bottom = 0.0
offset_left = 0.0
offset_top = 0.0
offset_right = 52.0
offset_bottom = 35.0
grow_vertical = 1

[node name="Water" type="Sprite2D" parent="Hydro"]
modulate = Color(1, 1, 1, 0)
position = Vector2(-40.2271, 108.085)
skew = -0.0349066
texture = ExtResource("11_4yjee")

[node name="Water2" type="Sprite2D" parent="Hydro"]
modulate = Color(1, 1, 1, 0)
position = Vector2(-40.2271, 108.085)
skew = -0.00681517
texture = ExtResource("8_gdfhs")

[node name="Water3" type="Sprite2D" parent="Hydro"]
modulate = Color(1, 1, 1, 0.0784314)
position = Vector2(-40.2271, 108.085)
skew = -0.00681517
texture = ExtResource("10_r5m2o")

[node name="Water4" type="Sprite2D" parent="Hydro"]
modulate = Color(1, 1, 1, 0.784314)
position = Vector2(-34.224, 104.091)
texture = ExtResource("11_4yjee")

[node name="AnimationPlayer" type="AnimationPlayer" parent="Hydro"]
autoplay = "water"
libraries = {
"": SubResource("AnimationLibrary_dd3cj")
}

[node name="Solar" parent="." instance=ExtResource("1_wi5q3")]
visible = false
position = Vector2(112, 88)
HasAnimation = true
HasMultSprite = true
_PlantType = 2

[node name="Sprite" parent="Solar" index="0"]
texture = ExtResource("12_2b7wd")

[node name="PointLight2D" type="PointLight2D" parent="Solar/Sprite" index="0"]
position = Vector2(20.3086, -88.1882)
rotation = 0.558505
scale = Vector2(1.88471, 2.38422)
energy = 0.0
texture = SubResource("GradientTexture2D_ekq5o")

[node name="Price" parent="Solar/PreviewInfo" index="3"]
layout_mode = 0
anchors_preset = 0
anchor_top = 0.0
anchor_bottom = 0.0
offset_left = 0.0
offset_top = 0.0
offset_right = 52.0
offset_bottom = 35.0
grow_vertical = 1

[node name="Sprite2" type="Sprite2D" parent="Solar"]
visible = false
position = Vector2(0, 43)
scale = Vector2(0.8, 0.8)
texture = ExtResource("11_yw74m")

[node name="Sprite3" type="Sprite2D" parent="Solar"]
visible = false
position = Vector2(0, 7)
scale = Vector2(0.8, 0.8)
texture = ExtResource("12_lwhr4")

[node name="AnimationPlayer" type="AnimationPlayer" parent="Solar"]
root_node = NodePath("../Sprite")
autoplay = "sun"
libraries = {
"": SubResource("AnimationLibrary_p040j")
}

[node name="Tree" parent="." instance=ExtResource("1_wi5q3")]
visible = false
position = Vector2(112, 88)
_PlantType = 3

[node name="Sprite" parent="Tree" index="0"]
texture = ExtResource("13_buqe2")

[node name="Price" parent="Tree/PreviewInfo" index="3"]
layout_mode = 0
anchors_preset = 0
anchor_top = 0.0
anchor_bottom = 0.0
offset_left = 0.0
offset_top = 0.0
offset_right = 52.0
offset_bottom = 35.0
grow_vertical = 1

[node name="Wind" parent="." instance=ExtResource("1_wi5q3")]
visible = false
position = Vector2(112, 88)
HasAnimation = true
HasMultSprite = true
_PlantType = 5

[node name="Sprite" parent="Wind" index="0"]
texture = ExtResource("14_sk126")

[node name="Turbine4" type="Sprite2D" parent="Wind/Sprite" index="0"]
modulate = Color(1, 1, 1, 0)
position = Vector2(-129.699, -140.949)
rotation = 1.39626
scale = Vector2(1.25, 1.25)
texture = SubResource("AtlasTexture_tned4")
offset = Vector2(0, 16)

[node name="Turbine5" type="Sprite2D" parent="Wind/Sprite" index="1"]
modulate = Color(1, 1, 1, 0)
position = Vector2(-128.75, -150)
rotation = 0.785398
scale = Vector2(1.25, 1.25)
texture = SubResource("AtlasTexture_ytual")
offset = Vector2(-12, -20)

[node name="Turbine6" type="Sprite2D" parent="Wind/Sprite" index="2"]
modulate = Color(1, 1, 1, 0)
position = Vector2(-129.655, -138.836)
rotation = 1.39626
scale = Vector2(1.25, 1.25)
texture = SubResource("AtlasTexture_pding")
offset = Vector2(15, -10)

[node name="Turbine" type="Sprite2D" parent="Wind/Sprite" index="3"]
position = Vector2(-133.75, -147.5)
scale = Vector2(1.25, 1.25)
texture = SubResource("AtlasTexture_ytual")
offset = Vector2(-12, -20)

[node name="Turbine2" type="Sprite2D" parent="Wind/Sprite" index="4"]
position = Vector2(-130, -146.25)
scale = Vector2(1.25, 1.25)
texture = SubResource("AtlasTexture_pding")
offset = Vector2(15, -10)

[node name="Turbine3" type="Sprite2D" parent="Wind/Sprite" index="5"]
position = Vector2(-136.25, -143.125)
scale = Vector2(1.25, 1.25)
texture = SubResource("AtlasTexture_tned4")
offset = Vector2(0, 16)

[node name="Price" parent="Wind/PreviewInfo" index="3"]
layout_mode = 0
anchors_preset = 0
anchor_top = 0.0
anchor_bottom = 0.0
offset_left = 0.0
offset_top = 0.0
offset_right = 52.0
offset_bottom = 35.0
grow_vertical = 1

[node name="Sprite2" type="Sprite2D" parent="Wind"]
visible = false
position = Vector2(25, 69)
scale = Vector2(0.8, 0.8)
texture = ExtResource("17_hwjl1")

[node name="Turbine" type="Sprite2D" parent="Wind/Sprite2"]
position = Vector2(-143.75, -190)
texture = ExtResource("15_ipg12")

[node name="Turbine2" type="Sprite2D" parent="Wind/Sprite2"]
position = Vector2(161.25, -182.5)
texture = ExtResource("15_ipg12")

[node name="Turbine3" type="Sprite2D" parent="Wind/Sprite2"]
position = Vector2(168.75, -12.5)
texture = ExtResource("15_ipg12")

[node name="Sprite3" type="Sprite2D" parent="Wind"]
visible = false
position = Vector2(41, 59)
scale = Vector2(0.8, 0.8)
texture = ExtResource("18_rjr5t")

[node name="Turbine" type="Sprite2D" parent="Wind/Sprite3"]
position = Vector2(-163.75, -173.75)
texture = ExtResource("15_ipg12")

[node name="Turbine2" type="Sprite2D" parent="Wind/Sprite3"]
position = Vector2(72.5, -201.25)
texture = ExtResource("15_ipg12")

[node name="Turbine3" type="Sprite2D" parent="Wind/Sprite3"]
position = Vector2(145, -157.5)
texture = ExtResource("15_ipg12")

[node name="Turbine4" type="Sprite2D" parent="Wind/Sprite3"]
position = Vector2(165, 13.75)
texture = ExtResource("15_ipg12")

[node name="AnimationPlayer" type="AnimationPlayer" parent="Wind"]
autoplay = "spin"
libraries = {
"": SubResource("AnimationLibrary_dcpmn")
}

[node name="Building" type="Sprite2D" parent="."]
visible = false
position = Vector2(-13, -10)
scale = Vector2(0.65, 0.65)
texture = ExtResource("16_ots00")
centered = false

[node name="ColorRect" type="ColorRect" parent="Building"]
anchors_preset = 7
anchor_left = 0.5
anchor_top = 1.0
anchor_right = 0.5
anchor_bottom = 1.0
offset_left = -54.2941
offset_top = -98.1765
offset_right = 50.7059
offset_bottom = -66.176
grow_horizontal = 2
grow_vertical = 0
color = Color(0.847656, 0.847656, 0.847656, 1)

[node name="TurnsLeft" type="Label" parent="Building/ColorRect"]
layout_mode = 1
anchors_preset = 15
anchor_right = 1.0
anchor_bottom = 1.0
grow_horizontal = 2
grow_vertical = 2
theme_override_colors/font_color = Color(0.398438, 0.398438, 0.398438, 1)
theme_override_font_sizes/font_size = 24
text = "1"
horizontal_alignment = 1
vertical_alignment = 1

[node name="Waste" parent="." instance=ExtResource("1_wi5q3")]
visible = false
position = Vector2(112, 88)
HasAnimation = true
PlantName = "Waste"
_PlantType = 6

[node name="Sprite" parent="Waste" index="0"]
texture = ExtResource("17_f2csk")

[node name="Smoke" type="Sprite2D" parent="Waste/Sprite" index="0"]
modulate = Color(0.345098, 0.345098, 0.345098, 0)
position = Vector2(105, -215)
texture = ExtResource("4_xclwe")

[node name="Smoke2" type="Sprite2D" parent="Waste/Sprite" index="1"]
modulate = Color(0.345098, 0.345098, 0.345098, 0)
position = Vector2(115, -285)
texture = ExtResource("5_s6f5j")

[node name="Smoke3" type="Sprite2D" parent="Waste/Sprite" index="2"]
modulate = Color(0.345098, 0.345098, 0.345098, 0)
position = Vector2(110, -375)
texture = ExtResource("6_3vcfd")

[node name="Smoke4" type="Sprite2D" parent="Waste/Sprite" index="3"]
modulate = Color(0.345098, 0.345098, 0.345098, 0)
position = Vector2(30, -235)
texture = ExtResource("4_xclwe")

[node name="Smoke5" type="Sprite2D" parent="Waste/Sprite" index="4"]
modulate = Color(0.345098, 0.345098, 0.345098, 0)
position = Vector2(15, -295)
texture = ExtResource("5_s6f5j")

[node name="Smoke6" type="Sprite2D" parent="Waste/Sprite" index="5"]
modulate = Color(0.345098, 0.345098, 0.345098, 0)
position = Vector2(25, -345)
texture = ExtResource("6_3vcfd")

[node name="Price" parent="Waste/PreviewInfo" index="3"]
layout_mode = 0
anchors_preset = 0
anchor_top = 0.0
anchor_bottom = 0.0
offset_left = 0.0
offset_top = 0.0
offset_right = 52.0
offset_bottom = 35.0
grow_vertical = 1

[node name="AnimationPlayer" type="AnimationPlayer" parent="Waste"]
root_node = NodePath("../Sprite")
autoplay = "Smoke"
libraries = {
"": SubResource("AnimationLibrary_5ewng")
}

[node name="Biomass" parent="." instance=ExtResource("1_wi5q3")]
visible = false
position = Vector2(112, 88)
HasAnimation = true
_PlantType = 7

[node name="Sprite" parent="Biomass" index="0"]
texture = ExtResource("18_66dmx")

[node name="Smoke" type="Sprite2D" parent="Biomass/Sprite" index="0"]
modulate = Color(0.345098, 0.345098, 0.345098, 0)
position = Vector2(-53, -263)
texture = ExtResource("4_xclwe")

[node name="Smoke2" type="Sprite2D" parent="Biomass/Sprite" index="1"]
modulate = Color(0.345098, 0.345098, 0.345098, 0)
position = Vector2(-23, -328)
texture = ExtResource("5_s6f5j")

[node name="Smoke3" type="Sprite2D" parent="Biomass/Sprite" index="2"]
modulate = Color(0.345098, 0.345098, 0.345098, 0)
position = Vector2(-18, -403)
texture = ExtResource("6_3vcfd")

[node name="Smoke4" type="Sprite2D" parent="Biomass/Sprite" index="3"]
modulate = Color(0.345098, 0.345098, 0.345098, 0)
position = Vector2(-135, -225)
texture = ExtResource("4_xclwe")

[node name="Smoke5" type="Sprite2D" parent="Biomass/Sprite" index="4"]
modulate = Color(0.345098, 0.345098, 0.345098, 0)
position = Vector2(-115, -300)
texture = ExtResource("5_s6f5j")

[node name="Price" parent="Biomass/PreviewInfo" index="3"]
layout_mode = 0
anchors_preset = 0
anchor_top = 0.0
anchor_bottom = 0.0
offset_left = 0.0
offset_top = 0.0
offset_right = 52.0
offset_bottom = 35.0
grow_vertical = 1

[node name="AnimationPlayer" type="AnimationPlayer" parent="Biomass"]
root_node = NodePath("../Sprite")
autoplay = "Smoke"
libraries = {
"": SubResource("AnimationLibrary_rrkkx")
}

[node name="River" parent="." instance=ExtResource("1_wi5q3")]
visible = false
position = Vector2(112, 88)
HasAnimation = true
_PlantType = 8

[node name="Sprite" parent="River" index="0"]
texture = ExtResource("19_e5dte")

[node name="Water" type="Sprite2D" parent="River/Sprite" index="0"]
modulate = Color(1, 1, 1, 0.588235)
position = Vector2(73.5, 63.75)
texture = ExtResource("19_ll4xw")

[node name="Water2" type="Sprite2D" parent="River/Sprite" index="1"]
modulate = Color(1, 1, 1, 0.588235)
position = Vector2(73.5, 63.75)
texture = ExtResource("20_h55rh")

[node name="Water3" type="Sprite2D" parent="River/Sprite" index="2"]
modulate = Color(1, 1, 1, 0.588235)
position = Vector2(73.5, 63.75)
texture = ExtResource("21_g2ord")

[node name="Water4" type="Sprite2D" parent="River/Sprite" index="3"]
modulate = Color(1, 1, 1, 0.392157)
position = Vector2(77.25, 68.75)
texture = ExtResource("21_g2ord")

[node name="Price" parent="River/PreviewInfo" index="3"]
layout_mode = 0
anchors_preset = 0
anchor_top = 0.0
anchor_bottom = 0.0
offset_left = 0.0
offset_top = 0.0
offset_right = 52.0
offset_bottom = 35.0
grow_vertical = 1

[node name="AnimationPlayer" type="AnimationPlayer" parent="River"]
root_node = NodePath("../Sprite")
autoplay = "water"
libraries = {
"": SubResource("AnimationLibrary_flnhf")
}

[node name="Pump" parent="." instance=ExtResource("1_wi5q3")]
visible = false
position = Vector2(112, 88)
_PlantType = 9

[node name="Sprite" parent="Pump" index="0"]
texture = ExtResource("10_ueb8a")

[node name="Price" parent="Pump/PreviewInfo" index="3"]
layout_mode = 0
anchors_preset = 0
anchor_top = 0.0
anchor_bottom = 0.0
offset_left = 0.0
offset_top = 0.0
offset_right = 52.0
offset_bottom = 35.0
grow_vertical = 1

[node name="SmokeParticles" type="GPUParticles2D" parent="."]
modulate = Color(0.823529, 0.85098, 0.847059, 0.705882)
position = Vector2(133, 91)
emitting = false
amount = 50
process_material = SubResource("ParticleProcessMaterial_gw5dc")
texture = ExtResource("6_3vcfd")
lifetime = 0.75
one_shot = true
explosiveness = 1.0

[node name="Cancel" type="Button" parent="."]
visible = false
layout_mode = 0
offset_left = 175.0
offset_top = -17.0
offset_right = 208.0
offset_bottom = 14.0
theme = SubResource("Theme_6inie")
text = "X"

[node name="AnimationPlayer" type="AnimationPlayer" parent="."]
libraries = {
"": SubResource("AnimationLibrary_xn1x5")
}

[node name="Money" type="Label" parent="."]
visible = false
modulate = Color(1, 0, 0, 1)
layout_mode = 1
anchors_preset = 8
anchor_left = 0.5
anchor_top = 0.5
anchor_right = 0.5
anchor_bottom = 0.5
offset_left = 57.0
offset_top = 68.0
offset_right = 169.0
offset_bottom = 126.0
grow_horizontal = 2
grow_vertical = 2
theme_override_colors/font_color = Color(1, 1, 1, 1)
theme_override_colors/font_outline_color = Color(0, 0, 0, 1)
theme_override_constants/outline_size = 2
theme_override_font_sizes/font_size = 40
text = "-100$"
horizontal_alignment = 1
vertical_alignment = 1

[node name="BuildingSound" type="AudioStreamPlayer2D" parent="."]
stream = ExtResource("22_ij0o5")

[node name="MoneySound" type="AudioStreamPlayer" parent="."]

[node name="HammerSound" type="AudioStreamPlayer" parent="."]
volume_db = -10.0
pitch_scale = 0.8

[node name="DestroySound" type="AudioStreamPlayer" parent="."]
volume_db = -15.0
pitch_scale = 1.5

[editable path="Gas"]
[editable path="Hydro"]
[editable path="Solar"]
[editable path="Tree"]
[editable path="Wind"]
[editable path="Waste"]
[editable path="Biomass"]
[editable path="River"]
[editable path="Pump"]<|MERGE_RESOLUTION|>--- conflicted
+++ resolved
@@ -1,8 +1,4 @@
-<<<<<<< HEAD
 [gd_scene load_steps=61 format=3 uid="uid://banvqdghwoj3p"]
-=======
-[gd_scene load_steps=57 format=3 uid="uid://banvqdghwoj3p"]
->>>>>>> 2c48d291
 
 [ext_resource type="Texture2D" uid="uid://uiiomylqkmqf" path="res://assets/new Power plants/Power plants/230601_CH_SUREgame_Power-Plants.psd_0019_Free-Slot.png" id="1_edwj0"]
 [ext_resource type="PackedScene" uid="uid://ct4blqwh4y6ab" path="res://scenes/building/PowerPlant.tscn" id="1_wi5q3"]
@@ -1579,7 +1575,6 @@
 "water": SubResource("Animation_ji2x8")
 }
 
-<<<<<<< HEAD
 [sub_resource type="Gradient" id="Gradient_88axa"]
 colors = PackedColorArray(1, 1, 1, 1, 1, 1, 1, 0)
 
@@ -1608,9 +1603,7 @@
 scale_curve = SubResource("CurveTexture_5iqfb")
 color_ramp = SubResource("GradientTexture1D_eqh2j")
 turbulence_enabled = true
-=======
 [sub_resource type="Theme" id="Theme_6inie"]
->>>>>>> 2c48d291
 
 [sub_resource type="Animation" id="Animation_pm2y8"]
 resource_name = "Money+"
@@ -1650,7 +1643,6 @@
 "update": 0,
 "values": [Color(0.0156863, 0.592157, 0, 1), Color(0.0156863, 0.592157, 0, 1), Color(0.0156863, 0.592157, 0, 0)]
 }
-<<<<<<< HEAD
 tracks/3/type = "value"
 tracks/3/imported = false
 tracks/3/enabled = true
@@ -1662,14 +1654,13 @@
 "transitions": PackedFloat32Array(1),
 "update": 1,
 "values": [true]
-=======
-tracks/3/type = "audio"
-tracks/3/imported = false
-tracks/3/enabled = true
-tracks/3/path = NodePath("MoneySound")
-tracks/3/interp = 1
-tracks/3/loop_wrap = true
-tracks/3/keys = {
+tracks/4/type = "audio"
+tracks/4/imported = false
+tracks/4/enabled = true
+tracks/4/path = NodePath("MoneySound")
+tracks/4/interp = 1
+tracks/4/loop_wrap = true
+tracks/4/keys = {
 "clips": [{
 "end_offset": 0.0,
 "start_offset": 0.0,
@@ -1677,14 +1668,14 @@
 }],
 "times": PackedFloat32Array(0.3)
 }
-tracks/3/use_blend = true
-tracks/4/type = "audio"
-tracks/4/imported = false
-tracks/4/enabled = true
-tracks/4/path = NodePath("DestroySound")
-tracks/4/interp = 1
-tracks/4/loop_wrap = true
-tracks/4/keys = {
+tracks/4/use_blend = true
+tracks/5/type = "audio"
+tracks/5/imported = false
+tracks/5/enabled = true
+tracks/5/path = NodePath("DestroySound")
+tracks/5/interp = 1
+tracks/5/loop_wrap = true
+tracks/5/keys = {
 "clips": [{
 "end_offset": 0.0,
 "start_offset": 0.0,
@@ -1692,31 +1683,30 @@
 }],
 "times": PackedFloat32Array(0)
 }
-tracks/4/use_blend = true
-tracks/5/type = "value"
-tracks/5/imported = false
-tracks/5/enabled = true
-tracks/5/path = NodePath("DestroySound:volume_db")
-tracks/5/interp = 1
-tracks/5/loop_wrap = true
-tracks/5/keys = {
-"times": PackedFloat32Array(0),
-"transitions": PackedFloat32Array(1),
-"update": 0,
-"values": [0.0]
-}
+tracks/5/use_blend = true
 tracks/6/type = "value"
 tracks/6/imported = false
 tracks/6/enabled = true
-tracks/6/path = NodePath("DestroySound:pitch_scale")
+tracks/6/path = NodePath("DestroySound:volume_db")
 tracks/6/interp = 1
 tracks/6/loop_wrap = true
 tracks/6/keys = {
 "times": PackedFloat32Array(0),
 "transitions": PackedFloat32Array(1),
 "update": 0,
+"values": [0.0]
+}
+tracks/7/type = "value"
+tracks/7/imported = false
+tracks/7/enabled = true
+tracks/7/path = NodePath("DestroySound:pitch_scale")
+tracks/7/interp = 1
+tracks/7/loop_wrap = true
+tracks/7/keys = {
+"times": PackedFloat32Array(0),
+"transitions": PackedFloat32Array(1),
+"update": 0,
 "values": [1.0]
->>>>>>> 2c48d291
 }
 
 [sub_resource type="Animation" id="Animation_gdbaf"]
@@ -1758,7 +1748,6 @@
 "update": 0,
 "values": [Color(1, 0, 0, 1), Color(1, 0, 0, 1), Color(1, 0, 0, 0)]
 }
-<<<<<<< HEAD
 tracks/3/type = "value"
 tracks/3/imported = false
 tracks/3/enabled = true
@@ -1770,14 +1759,13 @@
 "transitions": PackedFloat32Array(1),
 "update": 1,
 "values": [true]
-=======
-tracks/3/type = "audio"
-tracks/3/imported = false
-tracks/3/enabled = true
-tracks/3/path = NodePath("MoneySound")
-tracks/3/interp = 1
-tracks/3/loop_wrap = true
-tracks/3/keys = {
+tracks/4/type = "audio"
+tracks/4/imported = false
+tracks/4/enabled = true
+tracks/4/path = NodePath("MoneySound")
+tracks/4/interp = 1
+tracks/4/loop_wrap = true
+tracks/4/keys = {
 "clips": [{
 "end_offset": 0.0,
 "start_offset": 0.0,
@@ -1785,14 +1773,14 @@
 }],
 "times": PackedFloat32Array(0)
 }
-tracks/3/use_blend = true
-tracks/4/type = "audio"
-tracks/4/imported = false
-tracks/4/enabled = true
-tracks/4/path = NodePath("HammerSound")
-tracks/4/interp = 1
-tracks/4/loop_wrap = true
-tracks/4/keys = {
+tracks/4/use_blend = true
+tracks/5/type = "audio"
+tracks/5/imported = false
+tracks/5/enabled = true
+tracks/5/path = NodePath("HammerSound")
+tracks/5/interp = 1
+tracks/5/loop_wrap = true
+tracks/5/keys = {
 "clips": [{
 "end_offset": 0.65,
 "start_offset": 0.0,
@@ -1804,38 +1792,38 @@
 }],
 "times": PackedFloat32Array(0.15, 0.8)
 }
-tracks/4/use_blend = false
-tracks/5/type = "value"
-tracks/5/imported = false
-tracks/5/enabled = true
-tracks/5/path = NodePath("HammerSound:volume_db")
-tracks/5/interp = 1
-tracks/5/loop_wrap = true
-tracks/5/keys = {
-"times": PackedFloat32Array(0),
-"transitions": PackedFloat32Array(1),
-"update": 0,
-"values": [-20.0]
-}
+tracks/5/use_blend = false
 tracks/6/type = "value"
 tracks/6/imported = false
 tracks/6/enabled = true
-tracks/6/path = NodePath("HammerSound:pitch_scale")
+tracks/6/path = NodePath("HammerSound:volume_db")
 tracks/6/interp = 1
 tracks/6/loop_wrap = true
 tracks/6/keys = {
 "times": PackedFloat32Array(0),
 "transitions": PackedFloat32Array(1),
 "update": 0,
-"values": [0.5]
-}
-tracks/7/type = "audio"
+"values": [-20.0]
+}
+tracks/7/type = "value"
 tracks/7/imported = false
 tracks/7/enabled = true
-tracks/7/path = NodePath("DestroySound")
+tracks/7/path = NodePath("HammerSound:pitch_scale")
 tracks/7/interp = 1
 tracks/7/loop_wrap = true
 tracks/7/keys = {
+"times": PackedFloat32Array(0),
+"transitions": PackedFloat32Array(1),
+"update": 0,
+"values": [0.5]
+}
+tracks/8/type = "audio"
+tracks/8/imported = false
+tracks/8/enabled = true
+tracks/8/path = NodePath("DestroySound")
+tracks/8/interp = 1
+tracks/8/loop_wrap = true
+tracks/8/keys = {
 "clips": [{
 "end_offset": 0.0,
 "start_offset": 0.0,
@@ -1843,31 +1831,30 @@
 }],
 "times": PackedFloat32Array(0)
 }
-tracks/7/use_blend = true
-tracks/8/type = "value"
-tracks/8/imported = false
-tracks/8/enabled = true
-tracks/8/path = NodePath("DestroySound:volume_db")
-tracks/8/interp = 1
-tracks/8/loop_wrap = true
-tracks/8/keys = {
-"times": PackedFloat32Array(0),
-"transitions": PackedFloat32Array(1),
-"update": 0,
-"values": [-10.0]
-}
+tracks/8/use_blend = true
 tracks/9/type = "value"
 tracks/9/imported = false
 tracks/9/enabled = true
-tracks/9/path = NodePath("DestroySound:pitch_scale")
+tracks/9/path = NodePath("DestroySound:volume_db")
 tracks/9/interp = 1
 tracks/9/loop_wrap = true
 tracks/9/keys = {
 "times": PackedFloat32Array(0),
 "transitions": PackedFloat32Array(1),
 "update": 0,
+"values": [-10.0]
+}
+tracks/10/type = "value"
+tracks/10/imported = false
+tracks/10/enabled = true
+tracks/10/path = NodePath("DestroySound:pitch_scale")
+tracks/10/interp = 1
+tracks/10/loop_wrap = true
+tracks/10/keys = {
+"times": PackedFloat32Array(0),
+"transitions": PackedFloat32Array(1),
+"update": 0,
 "values": [1.5]
->>>>>>> 2c48d291
 }
 
 [sub_resource type="Animation" id="Animation_5sliq"]
@@ -1911,22 +1898,14 @@
 tracks/3/type = "value"
 tracks/3/imported = false
 tracks/3/enabled = true
-<<<<<<< HEAD
 tracks/3/path = NodePath("SmokeParticles:emitting")
-=======
-tracks/3/path = NodePath("HammerSound:volume_db")
->>>>>>> 2c48d291
 tracks/3/interp = 1
 tracks/3/loop_wrap = true
 tracks/3/keys = {
 "times": PackedFloat32Array(0),
 "transitions": PackedFloat32Array(1),
-<<<<<<< HEAD
 "update": 1,
 "values": [false]
-=======
-"update": 0,
-"values": [-10.0]
 }
 tracks/4/type = "value"
 tracks/4/imported = false
@@ -1963,7 +1942,6 @@
 "transitions": PackedFloat32Array(1),
 "update": 0,
 "values": [1.5]
->>>>>>> 2c48d291
 }
 
 [sub_resource type="AnimationLibrary" id="AnimationLibrary_xn1x5"]
